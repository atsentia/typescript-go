--- conflicted
+++ resolved
@@ -277,10 +277,10 @@
 }
 
 type vfsModuleResolutionHost struct {
-	fs                        vfs.FS
-	useCaseSensitiveFileNames bool
-	currentDirectory          string
-	traces                    []string
+	fs               vfs.FS
+	caseSensitivity  tspath.CaseSensitivity
+	currentDirectory string
+	traces           []string
 }
 
 func fixRoot(path string) string {
@@ -302,17 +302,11 @@
 		}
 	}
 
-	const useCaseSensitiveFileNames = true
+	const caseSensitivity = tspath.CaseSensitive
 
 	return &vfsModuleResolutionHost{
-<<<<<<< HEAD
-		fs:               vfs.FromIOFS(tspath.CaseInsensitive, fs),
+		fs:               vfstest.FromMapFS(fs, caseSensitivity),
 		currentDirectory: "/",
-=======
-		fs:                        vfstest.FromMapFS(fs, useCaseSensitiveFileNames),
-		useCaseSensitiveFileNames: useCaseSensitiveFileNames,
-		currentDirectory:          "/",
->>>>>>> 0a5d735b
 	}
 }
 
@@ -328,17 +322,6 @@
 // Trace implements ModuleResolutionHost.
 func (v *vfsModuleResolutionHost) Trace(msg string) {
 	v.traces = append(v.traces, msg)
-}
-
-<<<<<<< HEAD
-// CaseSensitivity implements ModuleResolutionHost.
-func (v *vfsModuleResolutionHost) CaseSensitivity() tspath.CaseSensitivity {
-	return tspath.CaseInsensitive
-=======
-// UseCaseSensitiveFileNames implements ModuleResolutionHost.
-func (v *vfsModuleResolutionHost) UseCaseSensitiveFileNames() bool {
-	return v.useCaseSensitiveFileNames
->>>>>>> 0a5d735b
 }
 
 type functionCall struct {

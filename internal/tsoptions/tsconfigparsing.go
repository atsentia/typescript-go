--- conflicted
+++ resolved
@@ -1245,13 +1245,8 @@
 		return fileNames
 	}
 
-<<<<<<< HEAD
-	getProjectReferences := func(basePath string) []core.ProjectReference {
-		projectReferences := []core.ProjectReference{}
-=======
 	getProjectReferences := func(basePath string) []*core.ProjectReference {
-		var projectReferences []*core.ProjectReference = []*core.ProjectReference{}
->>>>>>> 740d5bbf
+		projectReferences := []*core.ProjectReference{}
 		newReferencesOfRaw := getPropFromRaw("references", func(element any) bool { return reflect.TypeOf(element) == orderedMapType }, "object")
 		if newReferencesOfRaw.sliceValue != nil {
 			for _, reference := range newReferencesOfRaw.sliceValue {

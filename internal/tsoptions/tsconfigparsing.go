package tsoptions

import (
	"fmt"
	"reflect"
	"regexp"
	"slices"
	"strings"

	"github.com/dlclark/regexp2"
	"github.com/microsoft/typescript-go/internal/ast"
	"github.com/microsoft/typescript-go/internal/collections"
	"github.com/microsoft/typescript-go/internal/compiler/diagnostics"
	"github.com/microsoft/typescript-go/internal/compiler/module"
	"github.com/microsoft/typescript-go/internal/core"
	"github.com/microsoft/typescript-go/internal/jsnum"
	"github.com/microsoft/typescript-go/internal/parser"
	"github.com/microsoft/typescript-go/internal/scanner"
	"github.com/microsoft/typescript-go/internal/tspath"
	"github.com/microsoft/typescript-go/internal/vfs"
)

type extendsResult struct {
	options *core.CompilerOptions
	// watchOptions        compiler.WatchOptions
	watchOptionsCopied  bool
	include             []any
	exclude             []any
	files               []any
	compileOnSave       bool
	extendedSourceFiles core.Set[string]
}

var compilerOptionsDeclaration = &CommandLineOption{
	Name:           "compilerOptions",
	Kind:           CommandLineOptionTypeObject,
	ElementOptions: commandLineCompilerOptionsMap,
}

var compileOnSaveCommandLineOption = &CommandLineOption{
	Name:                    "compileOnSave",
	Kind:                    CommandLineOptionTypeBoolean,
	DefaultValueDescription: false,
}

var extendsOptionDeclaration = &CommandLineOption{
	Name:     "extends",
	Kind:     CommandLineOptionTypeListOrElement,
	Category: diagnostics.File_Management,
	ElementOptions: map[string]*CommandLineOption{
		"extends": {Name: "extends", Kind: CommandLineOptionTypeString},
	},
}

var tsconfigRootOptionsMap = &CommandLineOption{
	Name: "undefined", // should never be needed since this is root
	Kind: CommandLineOptionTypeObject,
	ElementOptions: commandLineOptionsToMap([]*CommandLineOption{
		compilerOptionsDeclaration,
		extendsOptionDeclaration,
		{
			Name: "references",
			Kind: CommandLineOptionTypeList, // should be a list of projectReference
			// Category: diagnostics.Projects,
		},
		{
			Name: "files",
			Kind: CommandLineOptionTypeList,
			// Category: diagnostics.File_Management,
		},
		{
			Name: "include",
			Kind: CommandLineOptionTypeList,
			// Category: diagnostics.File_Management,
			// DefaultValueDescription: diagnostics.if_files_is_specified_otherwise_Asterisk_Asterisk_Slash_Asterisk,
		},
		{
			Name: "exclude",
			Kind: CommandLineOptionTypeList,
			// Category: diagnostics.File_Management,
			// DefaultValueDescription: diagnostics.Node_modules_bower_components_jspm_packages_plus_the_value_of_outDir_if_one_is_specified,
		},
		compileOnSaveCommandLineOption,
	}),
}

type configFileSpecs struct {
	filesSpecs any
	// Present to report errors (user specified specs), validatedIncludeSpecs are used for file name matching
	includeSpecs any
	// Present to report errors (user specified specs), validatedExcludeSpecs are used for file name matching
	excludeSpecs          any
	validatedFilesSpec    []string
	validatedIncludeSpecs []string
	validatedExcludeSpecs []string
	isDefaultIncludeSpec  bool
}
type fileExtensionInfo struct {
	extension      string
	isMixedContent bool
	scriptKind     core.ScriptKind
}
type ExtendedConfigCacheEntry struct {
	extendedResult *TsConfigSourceFile
	extendedConfig *parsedTsconfig
}
type parsedTsconfig struct {
	raw     any
	options *core.CompilerOptions
	// watchOptions    *compiler.WatchOptions
	// typeAcquisition *compiler.TypeAcquisition
	// Note that the case of the config path has not yet been normalized, as no files have been imported into the project yet
	extendedConfigPath any
}

func parseOwnConfigOfJsonSourceFile(
	sourceFile *ast.SourceFile,
	host ParseConfigHost,
	basePath string,
	configFileName string,
) (*parsedTsconfig, []*ast.Diagnostic) {
	options := getDefaultCompilerOptions(configFileName)
	// var typeAcquisition *compiler.TypeAcquisition
	// var watchOptions *compiler.WatchOptions
	var extendedConfigPath any
	var rootCompilerOptions []*ast.PropertyName
	var errors []*ast.Diagnostic
	onPropertySet := func(
		keyText string,
		value any,
		propertyAssignment *ast.PropertyAssignment,
		parentOption *CommandLineOption, // TsConfigOnlyOption,
		option *CommandLineOption,
	) (any, []*ast.Diagnostic) {
		// Ensure value is verified except for extends which is handled in its own way for error reporting
		var propertySetErrors []*ast.Diagnostic
		if option != nil && option != extendsOptionDeclaration {
			value, propertySetErrors = convertJsonOption(option, value, basePath, propertyAssignment, propertyAssignment.Initializer, sourceFile)
		}
		if parentOption != nil && parentOption.Name != "undefined" && value != nil {
			if option != nil && option.Name != "" {
				propertySetErrors = append(propertySetErrors, ParseCompilerOptions(option.Name, value, options)...)
			} else if keyText != "" {
				if parentOption.ElementOptions != nil {
					// !!! TODO: support suggestion
					propertySetErrors = append(propertySetErrors, createDiagnosticForNodeInSourceFileOrCompilerDiagnostic(sourceFile, propertyAssignment.Name(), diagnostics.Unknown_compiler_option_0, keyText))
				} else {
					// errors = append(errors, ast.NewCompilerDiagnostic(diagnostics.Unknown_compiler_option_0_Did_you_mean_1, keyText, core.FindKey(parentOption.ElementOptions, keyText)))
				}
			}
		} else if parentOption == tsconfigRootOptionsMap {
			if option == extendsOptionDeclaration {
				configPath, err := getExtendsConfigPathOrArray(value, host, basePath, configFileName, propertyAssignment, propertyAssignment.Initializer, sourceFile)
				extendedConfigPath = configPath
				propertySetErrors = append(propertySetErrors, err...)
			} else if option == nil {
				if keyText == "excludes" {
					propertySetErrors = append(propertySetErrors, createDiagnosticForNodeInSourceFileOrCompilerDiagnostic(sourceFile, propertyAssignment.Name(), diagnostics.Unknown_option_excludes_Did_you_mean_exclude))
				}
				if core.Find(OptionsDeclarations, func(option *CommandLineOption) bool { return option.Name == keyText }) != nil {
					rootCompilerOptions = append(rootCompilerOptions, propertyAssignment.Name())
				}
			}
		}
		return value, propertySetErrors
	}

	json, err := convertConfigFileToObject(
		sourceFile,
		&jsonConversionNotifier{
			tsconfigRootOptionsMap,
			onPropertySet,
		},
	)
	errors = append(errors, err...)
	// if len(rootCompilerOptions) != 0  && json != nil && json.CompilerOptions != nil {
	//    errors = append(errors, ast.NewDiagnostic(sourceFile, rootCompilerOptions[0], diagnostics.X_0_should_be_set_inside_the_compilerOptions_object_of_the_config_json_file))
	// }
	return &parsedTsconfig{
		raw:     json,
		options: options,
		// watchOptions:    watchOptions,
		// typeAcquisition: typeAcquisition,
		extendedConfigPath: extendedConfigPath,
	}, errors
}

type TsConfigSourceFile struct {
	extendedSourceFiles []string
	configFileSpecs     *configFileSpecs
	SourceFile          *ast.SourceFile
}

func tsconfigToSourceFile(tsconfigSourceFile *TsConfigSourceFile) *ast.SourceFile {
	if tsconfigSourceFile == nil {
		return nil
	}
	return tsconfigSourceFile.SourceFile
}

func NewTsconfigSourceFileFromFilePath(configFileName string, configPath tspath.Path, configSourceText string) *TsConfigSourceFile {
	sourceFile := parser.ParseJSONText(configFileName, configPath, configSourceText)
	return &TsConfigSourceFile{
		SourceFile: sourceFile,
	}
}

type jsonConversionNotifier struct {
	rootOptions   *CommandLineOption
	onPropertySet func(keyText string, value any, propertyAssignment *ast.PropertyAssignment, parentOption *CommandLineOption, option *CommandLineOption) (any, []*ast.Diagnostic)
}

func convertConfigFileToObject(
	sourceFile *ast.SourceFile,
	jsonConversionNotifier *jsonConversionNotifier,
) (any, []*ast.Diagnostic) {
	var rootExpression *ast.Expression
	if len(sourceFile.Statements.Nodes) > 0 {
		rootExpression = sourceFile.Statements.Nodes[0].AsExpressionStatement().Expression
	}
	if rootExpression != nil && rootExpression.Kind != ast.KindObjectLiteralExpression {
		baseFileName := "tsconfig.json"
		if tspath.GetBaseFileName(sourceFile.FileName()) == "jsconfig.json" {
			baseFileName = "jsconfig.json"
		}
		errors := []*ast.Diagnostic{ast.NewCompilerDiagnostic(diagnostics.The_root_value_of_a_0_file_must_be_an_object, baseFileName)}
		// Last-ditch error recovery. Somewhat useful because the JSON parser will recover from some parse errors by
		// synthesizing a top-level array literal expression. There's a reasonable chance the first element of that
		// array is a well-formed configuration object, made into an array element by stray characters.
		if ast.IsArrayLiteralExpression(rootExpression) {
			firstObject := core.Find(rootExpression.AsArrayLiteralExpression().Elements.Nodes, ast.IsObjectLiteralExpression)
			if firstObject != nil {
				return convertToJson(sourceFile, firstObject, true /*returnValue*/, jsonConversionNotifier)
			}
		}
		return &collections.OrderedMap[string, any]{}, errors
	}
	return convertToJson(sourceFile, rootExpression, true, jsonConversionNotifier)
}

var orderedMapType = reflect.TypeFor[*collections.OrderedMap[string, any]]()

func isCompilerOptionsValue(option *CommandLineOption, value any) bool {
	if option != nil {
		if value == nil {
			return !option.DisallowNullOrUndefined()
		}
		if option.Kind == "list" {
			return reflect.TypeOf(value).Kind() == reflect.Slice
		}
		if option.Kind == "listOrElement" {
			if reflect.TypeOf(value).Kind() == reflect.Slice {
				return true
			} else {
				return isCompilerOptionsValue(option.Elements(), value)
			}
		}
		if option.Kind == "string" {
			return reflect.TypeOf(value).Kind() == reflect.String
		}
		if option.Kind == "boolean" {
			return reflect.TypeOf(value).Kind() == reflect.Bool
		}
		if option.Kind == "number" {
			return reflect.TypeOf(value).Kind() == reflect.Float64
		}
		if option.Kind == "object" {
			return reflect.TypeOf(value) == orderedMapType
		}
		if option.Kind == "enum" && reflect.TypeOf(value).Kind() == reflect.String {
			return true
		}
	}
	return false
}

func validateJsonOptionValue(
	opt *CommandLineOption,
	val any,
	valueExpression *ast.Expression,
	sourceFile *ast.SourceFile,
) (any, []*ast.Diagnostic) {
	if val == nil {
		return nil, nil
	}
	errors := []*ast.Diagnostic{}
	if opt.extraValidation {
		diag := specToDiagnostic(val.(string), false)
		if diag != nil {
			errors = append(errors, createDiagnosticForNodeInSourceFileOrCompilerDiagnostic(sourceFile, valueExpression, diag))
			return nil, errors
		}
	}
	return val, nil
}

func convertJsonOptionOfListType(
	option *CommandLineOption,
	values any,
	basePath string,
	propertyAssignment *ast.PropertyAssignment,
	valueExpression *ast.Node,
	sourceFile *ast.SourceFile,
) ([]any, []*ast.Diagnostic) {
	var expression *ast.Node
	var errors []*ast.Diagnostic
	if values, ok := values.([]any); ok {
		mappedValues := core.MapIndex(values, func(v any, index int) any {
			if valueExpression != nil {
				expression = valueExpression.AsArrayLiteralExpression().Elements.Nodes[index]
			}
			result, err := convertJsonOption(option.Elements(), v, basePath, propertyAssignment, expression, sourceFile)
			errors = append(errors, err...)
			return result
		})
		filteredValues := mappedValues
		if !option.listPreserveFalsyValues {
			filteredValues = core.Filter(mappedValues, func(v any) bool {
				return (v != nil && v != false && v != 0 && v != "")
			})
		}
		return filteredValues, errors
	}
	return nil, errors
}

const configDirTemplate = "${configDir}"

func startsWithConfigDirTemplate(value any) bool {
	str, ok := value.(string)
	if !ok {
		return false
	}
	return strings.HasPrefix(strings.ToLower(str), strings.ToLower(configDirTemplate))
}

func normalizeNonListOptionValue(option *CommandLineOption, basePath string, value any) any {
	if option.isFilePath {
		value = tspath.NormalizeSlashes(value.(string))
		if !startsWithConfigDirTemplate(value) {
			value = tspath.GetNormalizedAbsolutePath(value.(string), basePath)
		}
		if value == "" {
			value = "."
		}
	}
	return value
}

func convertJsonOption(
	opt *CommandLineOption,
	value any,
	basePath string,
	propertyAssignment *ast.PropertyAssignment,
	valueExpression *ast.Expression,
	sourceFile *ast.SourceFile,
) (any, []*ast.Diagnostic) {
	if opt.IsCommandLineOnly {
		var nodeValue *ast.Node
		if propertyAssignment != nil {
			nodeValue = propertyAssignment.Name()
		}
		if sourceFile == nil && nodeValue == nil {
			return nil, []*ast.Diagnostic{ast.NewCompilerDiagnostic(diagnostics.Option_0_can_only_be_specified_on_command_line, opt.Name)}
		} else {
			return nil, []*ast.Diagnostic{createDiagnosticForNodeInSourceFileOrCompilerDiagnostic(sourceFile, nodeValue, diagnostics.Option_0_can_only_be_specified_on_command_line, opt.Name)}
		}
	}
	if isCompilerOptionsValue(opt, value) {
		switch opt.Kind {
		case CommandLineOptionTypeList:
			return convertJsonOptionOfListType(opt, value, basePath, propertyAssignment, valueExpression, sourceFile) // as ArrayLiteralExpression | undefined
		case CommandLineOptionTypeListOrElement:
			if reflect.TypeOf(value).Kind() == reflect.Slice {
				return convertJsonOptionOfListType(opt, value, basePath, propertyAssignment, valueExpression, sourceFile)
			} else {
				return convertJsonOption(opt.Elements(), value, basePath, propertyAssignment, valueExpression, sourceFile)
			}
		case CommandLineOptionTypeEnum:
			return convertJsonOptionOfEnumType(opt, value.(string), valueExpression, sourceFile)
		}

		validatedValue, errors := validateJsonOptionValue(opt, value, valueExpression, sourceFile)
		if len(errors) > 0 || validatedValue == nil {
			return validatedValue, errors
		} else {
			return normalizeNonListOptionValue(opt, basePath, validatedValue), errors
		}
	} else {
		return nil, []*ast.Diagnostic{createDiagnosticForNodeInSourceFileOrCompilerDiagnostic(sourceFile, valueExpression, diagnostics.Compiler_option_0_requires_a_value_of_type_1, opt.Name, getCompilerOptionValueTypeString(opt))}
	}
}

func getExtendsConfigPathOrArray(
	value CompilerOptionsValue,
	host ParseConfigHost,
	basePath string,
	configFileName string,
	propertyAssignment *ast.PropertyAssignment,
	valueExpression *ast.Expression,
	sourceFile *ast.SourceFile,
) ([]string, []*ast.Diagnostic) {
	var extendedConfigPathArray []string
	newBase := basePath
	if configFileName != "" {
		newBase = directoryOfCombinedPath(configFileName, basePath)
	}
	if reflect.TypeOf(value).Kind() == reflect.String {
		val, err := getExtendsConfigPath(value.(string), host, newBase, valueExpression, sourceFile)
		if val != "" {
			extendedConfigPathArray = append(extendedConfigPathArray, val)
		}
		return extendedConfigPathArray, err
	}
	var errors []*ast.Diagnostic
	if reflect.TypeOf(value).Kind() == reflect.Slice {
		for index, fileName := range value.([]any) {
			var expression *ast.Expression = nil
			if valueExpression != nil {
				expression = valueExpression.AsArrayLiteralExpression().Elements.Nodes[index]
			}
			if reflect.TypeOf(fileName).Kind() == reflect.String {
				val, err := getExtendsConfigPath(fileName.(string), host, newBase, expression, sourceFile)
				if val != "" {
					extendedConfigPathArray = append(extendedConfigPathArray, val)
				}
				errors = append(errors, err...)
			} else {
				_, err := convertJsonOption(extendsOptionDeclaration.Elements(), value, basePath, propertyAssignment, expression, sourceFile)
				errors = append(errors, err...)
			}
		}
	} else {
		_, errors = convertJsonOption(extendsOptionDeclaration, value, basePath, propertyAssignment, valueExpression, sourceFile)
	}
	return extendedConfigPathArray, errors
}

func getExtendsConfigPath(
	extendedConfig string,
	host ParseConfigHost,
	basePath string,
	valueExpression *ast.Expression,
	sourceFile *ast.SourceFile,
) (string, []*ast.Diagnostic) {
	extendedConfig = tspath.NormalizeSlashes(extendedConfig)
	var errors []*ast.Diagnostic
	var errorFile *ast.SourceFile
	if sourceFile != nil {
		errorFile = sourceFile
	}
	if tspath.IsRootedDiskPath(extendedConfig) || strings.HasPrefix(extendedConfig, "./") || strings.HasPrefix(extendedConfig, "../") {
		extendedConfigPath := tspath.GetNormalizedAbsolutePath(extendedConfig, basePath)
		if !host.FS().FileExists(extendedConfigPath) && !strings.HasSuffix(extendedConfigPath, tspath.ExtensionJson) {
			extendedConfigPath = extendedConfigPath + tspath.ExtensionJson
			if !host.FS().FileExists(extendedConfigPath) {
				errors = append(errors, createDiagnosticForNodeInSourceFileOrCompilerDiagnostic(errorFile, valueExpression, diagnostics.File_0_not_found, extendedConfig))
				return "", errors
			}
		}
		return extendedConfigPath, errors
	}
	// If the path isn't a rooted or relative path, resolve like a module
	resolverHost := &resolverHost{host}
	if resolved := module.ResolveConfig(extendedConfig, tspath.CombinePaths(basePath, "tsconfig.json"), resolverHost); resolved.IsResolved() {
		return resolved.ResolvedFileName, errors
	}
	if extendedConfig == "" {
		errors = append(errors, createDiagnosticForNodeInSourceFileOrCompilerDiagnostic(errorFile, valueExpression, diagnostics.Compiler_option_0_cannot_be_given_an_empty_string, "extends"))
	} else {
		errors = append(errors, createDiagnosticForNodeInSourceFileOrCompilerDiagnostic(errorFile, valueExpression, diagnostics.File_0_not_found, extendedConfig))
	}
	return "", errors
}

type tsConfigOptions struct {
	prop       map[string][]string
	references []core.ProjectReference
	notDefined string
}

func commandLineOptionsToMap(options []*CommandLineOption) map[string]*CommandLineOption {
	result := make(map[string]*CommandLineOption)
	for i := range options {
		result[(options[i]).Name] = options[i]
	}
	return result
}

var commandLineCompilerOptionsMap map[string]*CommandLineOption = commandLineOptionsToMap(OptionsDeclarations)

func convertMapToOptions[O optionParser](options *collections.OrderedMap[string, any], result O) O {
	// this assumes any `key`, `value` pair in `options` will have `value` already be the correct type. this function should no error handling
	for key, value := range options.Entries() {
		result.ParseOption(key, value)
	}
	return result
}

func convertOptionsFromJson[O optionParser](optionsNameMap map[string]*CommandLineOption, jsonOptions any, basePath string, result O) (O, []*ast.Diagnostic) {
	if jsonOptions == nil {
		return result, nil
	}
	jsonMap, ok := jsonOptions.(*collections.OrderedMap[string, any])
	if !ok {
		// !!! probably should be an error
		return result, nil
	}
	var errors []*ast.Diagnostic
	for key, value := range jsonMap.Entries() {
		opt, ok := optionsNameMap[key]
		if !ok {
			// !!! TODO?: support suggestion
			errors = append(errors, ast.NewCompilerDiagnostic(diagnostics.Unknown_compiler_option_0, key))
			continue
		}

		commandLineOptionEnumMapVal := opt.EnumMap()
		if commandLineOptionEnumMapVal != nil {
			val, ok := commandLineOptionEnumMapVal.Get(strings.ToLower(value.(string)))
			if ok {
				errors = result.ParseOption(key, val)
			}
		} else {
			convertJson, err := convertJsonOption(opt, value, basePath, nil, nil, nil)
			errors = append(errors, err...)
			compilerOptionsErr := result.ParseOption(key, convertJson)
			errors = append(errors, compilerOptionsErr...)
		}
	}
	return result, errors
}

func convertArrayLiteralExpressionToJson(
	sourceFile *ast.SourceFile,
	elements []*ast.Expression,
	elementOption *CommandLineOption,
	returnValue bool,
) (any, []*ast.Diagnostic) {
	if !returnValue {
		for _, element := range elements {
			convertPropertyValueToJson(sourceFile, element, elementOption, returnValue, nil)
		}
		return nil, nil
	}
	// Filter out invalid values
	if len(elements) == 0 {
		// Always return an empty array, even if elements is nil.
		// The parser will produce nil slices instead of allocating empty ones.
		return []any{}, nil
	}
	var errors []*ast.Diagnostic
	var value []any
	for _, element := range elements {
		convertedValue, err := convertPropertyValueToJson(sourceFile, element, elementOption, returnValue, nil)
		errors = append(errors, err...)
		if convertedValue != nil {
			value = append(value, convertedValue)
		}
	}
	return value, errors
}

func directoryOfCombinedPath(fileName string, basePath string) string {
	// Use the `getNormalizedAbsolutePath` function to avoid canonicalizing the path, as it must remain noncanonical
	// until consistent casing errors are reported
	return tspath.GetDirectoryPath(tspath.GetNormalizedAbsolutePath(fileName, basePath))
}

// ParseConfigFileTextToJson parses the text of the tsconfig.json file
// fileName is the path to the config file
// jsonText is the text of the config file
func ParseConfigFileTextToJson(fileName string, path tspath.Path, jsonText string) (any, []*ast.Diagnostic) {
	jsonSourceFile := parser.ParseJSONText(fileName, path, jsonText)
	config, errors := convertConfigFileToObject(jsonSourceFile /*jsonConversionNotifier*/, nil)
	if len(jsonSourceFile.Diagnostics()) > 0 {
		errors = []*ast.Diagnostic{jsonSourceFile.Diagnostics()[0]}
	}
	return config, errors
}

type ParseConfigHost interface {
	FS() vfs.FS
	GetCurrentDirectory() string
}

type resolverHost struct {
	ParseConfigHost
}

func (r *resolverHost) Trace(msg string) {}

func ParseJsonSourceFileConfigFileContent(sourceFile *TsConfigSourceFile, host ParseConfigHost, basePath string, existingOptions *core.CompilerOptions, configFileName string, resolutionStack []tspath.Path, extraFileExtensions []fileExtensionInfo, extendedConfigCache map[tspath.Path]*ExtendedConfigCacheEntry) *ParsedCommandLine {
	// tracing?.push(tracing.Phase.Parse, "parseJsonSourceFileConfigFileContent", { path: sourceFile.fileName });
	result := parseJsonConfigFileContentWorker(nil /*json*/, sourceFile, host, basePath, existingOptions, configFileName, resolutionStack, extraFileExtensions, extendedConfigCache)
	// tracing?.pop();
	return result
}

func convertObjectLiteralExpressionToJson(
	sourceFile *ast.SourceFile,
	returnValue bool,
	node *ast.ObjectLiteralExpression,
	objectOption *CommandLineOption,
	jsonConversionNotifier *jsonConversionNotifier,
) (*collections.OrderedMap[string, any], []*ast.Diagnostic) {
	var result *collections.OrderedMap[string, any]
	if returnValue {
		result = &collections.OrderedMap[string, any]{}
	}
	var errors []*ast.Diagnostic
	for _, element := range node.Properties.Nodes {
		if element.Kind != ast.KindPropertyAssignment {
			errors = append(errors, ast.NewDiagnostic(sourceFile, element.Loc, diagnostics.Property_assignment_expected))
			continue
		}

		// !!!
		// if ast.IsQuestionToken(element) {
		// 	errors = append(errors, ast.NewDiagnostic(sourceFile, element.Loc, diagnostics.Property_assignment_expected))
		// }
		if element.Name() != nil && !isDoubleQuotedString(element.Name()) {
			errors = append(errors, ast.NewDiagnostic(sourceFile, element.Loc, diagnostics.String_literal_with_double_quotes_expected))
		}

		textOfKey := ""
		if !ast.IsComputedNonLiteralName(element.Name()) {
			textOfKey, _ = ast.TryGetTextOfPropertyName(element.Name())
		}
		keyText := textOfKey
		var option *CommandLineOption = nil
		if keyText != "" && objectOption != nil && objectOption.ElementOptions != nil {
			option = objectOption.ElementOptions[keyText]
		}
		value, err := convertPropertyValueToJson(sourceFile, element.AsPropertyAssignment().Initializer, option, returnValue, jsonConversionNotifier)
		errors = append(errors, err...)
		if keyText != "" {
			if returnValue {
				result.Set(keyText, value)
			}
			// Notify key value set, if user asked for it
			if jsonConversionNotifier != nil {
				_, err := jsonConversionNotifier.onPropertySet(keyText, value, element.AsPropertyAssignment(), objectOption, option)
				errors = append(errors, err...)
			}
		}
	}
	return result, errors
}

// convertToJson converts the json syntax tree into the json value and report errors
// This returns the json value (apart from checking errors) only if returnValue provided is true.
// Otherwise it just checks the errors and returns undefined
func convertToJson(
	sourceFile *ast.SourceFile,
	rootExpression *ast.Expression,
	returnValue bool,
	jsonConversionNotifier *jsonConversionNotifier,
) (any, []*ast.Diagnostic) {
	if rootExpression == nil {
		if returnValue {
			return struct{}{}, nil
		} else {
			return nil, nil
		}
	}
	var rootOptions *CommandLineOption
	if jsonConversionNotifier != nil {
		rootOptions = jsonConversionNotifier.rootOptions
	}
	return convertPropertyValueToJson(sourceFile, rootExpression, rootOptions, returnValue, jsonConversionNotifier)
}

func isDoubleQuotedString(node *ast.Node) bool {
	return ast.IsStringLiteral(node)
}

func convertPropertyValueToJson(sourceFile *ast.SourceFile, valueExpression *ast.Expression, option *CommandLineOption, returnValue bool, jsonConversionNotifier *jsonConversionNotifier) (any, []*ast.Diagnostic) {
	switch valueExpression.Kind {
	case ast.KindTrueKeyword:
		return true, nil
	case ast.KindFalseKeyword:
		return false, nil
	case ast.KindNullKeyword: // todo: how to manage null
		return nil, nil

	case ast.KindStringLiteral:
		if !isDoubleQuotedString(valueExpression) {
			return valueExpression.AsStringLiteral().Text, []*ast.Diagnostic{ast.NewDiagnostic(sourceFile, valueExpression.Loc, diagnostics.String_literal_with_double_quotes_expected)}
		}
		return valueExpression.AsStringLiteral().Text, nil

	case ast.KindNumericLiteral:
		return float64(jsnum.FromString(valueExpression.AsNumericLiteral().Text)), nil
	case ast.KindPrefixUnaryExpression:
		if valueExpression.AsPrefixUnaryExpression().Operator != ast.KindMinusToken || valueExpression.AsPrefixUnaryExpression().Operand.Kind != ast.KindNumericLiteral {
			break // not valid JSON syntax
		}
		return float64(-jsnum.FromString(valueExpression.AsPrefixUnaryExpression().Operand.AsNumericLiteral().Text)), nil
	case ast.KindObjectLiteralExpression:
		objectLiteralExpression := valueExpression.AsObjectLiteralExpression()
		// Currently having element option declaration in the tsconfig with type "object"
		// determines if it needs onSetValidOptionKeyValueInParent callback or not
		// At moment there are only "compilerOptions", "typeAcquisition" and "typingOptions"
		// that satisfies it and need it to modify options set in them (for normalizing file paths)
		// vs what we set in the json
		// If need arises, we can modify this interface and callbacks as needed
		return convertObjectLiteralExpressionToJson(sourceFile, returnValue, objectLiteralExpression, option, jsonConversionNotifier)
	case ast.KindArrayLiteralExpression:
		result, errors := convertArrayLiteralExpressionToJson(
			sourceFile,
			valueExpression.AsArrayLiteralExpression().Elements.Nodes,
			option,
			returnValue,
		)
		return result, errors
	}
	// Not in expected format
	var errors []*ast.Diagnostic
	if option != nil {
		errors = []*ast.Diagnostic{ast.NewDiagnostic(sourceFile, valueExpression.Loc, diagnostics.Compiler_option_0_requires_a_value_of_type_1, option.Name, getCompilerOptionValueTypeString(option))}
	} else {
		errors = []*ast.Diagnostic{ast.NewDiagnostic(sourceFile, valueExpression.Loc, diagnostics.Property_value_can_only_be_string_literal_numeric_literal_true_false_null_object_literal_or_array_literal)}
	}
	return nil, errors
}

// ParseJsonConfigFileContent parses the contents of a config file (tsconfig.json).
// jsonNode: The contents of the config file to parse
// host: Instance of ParseConfigHost used to enumerate files in folder.
// basePath: A root directory to resolve relative path entries in the config file to. e.g. outDir
func ParseJsonConfigFileContent(json any, host ParseConfigHost, basePath string, existingOptions *core.CompilerOptions, configFileName string, resolutionStack []tspath.Path, extraFileExtensions []fileExtensionInfo, extendedConfigCache map[tspath.Path]*ExtendedConfigCacheEntry) *ParsedCommandLine {
	result := parseJsonConfigFileContentWorker(parseJsonToStringKey(json), nil /*sourceFile*/, host, basePath, existingOptions, configFileName, resolutionStack, extraFileExtensions, extendedConfigCache)
	return result
}

// convertToObject converts the json syntax tree into the json value
func convertToObject(sourceFile *ast.SourceFile) (any, []*ast.Diagnostic) {
	var rootExpression *ast.Expression
	if len(sourceFile.Statements.Nodes) != 0 {
		rootExpression = sourceFile.Statements.Nodes[0].AsExpressionStatement().Expression
	}
	return convertToJson(sourceFile, rootExpression, true /*returnValue*/, nil /*jsonConversionNotifier*/)
}

func getDefaultCompilerOptions(configFileName string) *core.CompilerOptions {
	options := &core.CompilerOptions{}
	if configFileName != "" && tspath.GetBaseFileName(configFileName) == "jsconfig.json" {
		depth := 2
		options = &core.CompilerOptions{
			AllowJs:                      core.TSTrue,
			MaxNodeModuleJsDepth:         &depth,
			AllowSyntheticDefaultImports: core.TSTrue,
			SkipLibCheck:                 core.TSTrue,
			NoEmit:                       core.TSTrue,
		}
	}
	return options
}

func convertCompilerOptionsFromJsonWorker(jsonOptions any, basePath string, configFileName string) (*core.CompilerOptions, []*ast.Diagnostic) {
	options := getDefaultCompilerOptions(configFileName)
	_, errors := convertOptionsFromJson(commandLineCompilerOptionsMap, jsonOptions, basePath, &compilerOptionsParser{options})
	if configFileName != "" {
		options.ConfigFilePath = tspath.NormalizeSlashes(configFileName)
	}
	return options, errors
}

func parseOwnConfigOfJson(
	json *collections.OrderedMap[string, any],
	host ParseConfigHost,
	basePath string,
	configFileName string,
) (*parsedTsconfig, []*ast.Diagnostic) {
	var errors []*ast.Diagnostic
	if json.Has("excludes") {
		errors = append(errors, ast.NewCompilerDiagnostic(diagnostics.Unknown_option_excludes_Did_you_mean_exclude))
	}
	options, err := convertCompilerOptionsFromJsonWorker(json.GetOrZero("compilerOptions"), basePath, configFileName)
	errors = append(errors, err...)
	// typeAcquisition := convertTypeAcquisitionFromJsonWorker(json.typeAcquisition, basePath, errors, configFileName)
	// watchOptions := convertWatchOptionsFromJsonWorker(json.watchOptions, basePath, errors)
	// json.compileOnSave = convertCompileOnSaveOptionFromJson(json, basePath, errors)
	var extendedConfigPath []string
	if extends := json.GetOrZero("extends"); extends != nil && extends != "" {
		extendedConfigPath, err = getExtendsConfigPathOrArray(extends, host, basePath, configFileName, nil, nil, nil)
		errors = append(errors, err...)
	}
	parsedConfig := &parsedTsconfig{
		raw:                json,
		options:            options,
		extendedConfigPath: extendedConfigPath,
	}
	return parsedConfig, errors
}

func readJsonConfigFile(fileName string, path tspath.Path, readFile func(fileName string) (string, bool)) (*TsConfigSourceFile, []*ast.Diagnostic) {
	text, diagnostic := TryReadFile(fileName, readFile, []*ast.Diagnostic{})
	if text != "" {
		return &TsConfigSourceFile{
			SourceFile: parser.ParseJSONText(fileName, path, text),
		}, diagnostic
	} else {
		file := &TsConfigSourceFile{
			SourceFile: (&ast.NodeFactory{}).NewSourceFile("", fileName, path, nil).AsSourceFile(),
		}
		file.SourceFile.SetDiagnostics(diagnostic)
		return file, diagnostic
	}
}

func getExtendedConfig(
	sourceFile *TsConfigSourceFile,
	extendedConfigPath string,
	host ParseConfigHost,
	resolutionStack []string,
	extendedConfigCache map[tspath.Path]*ExtendedConfigCacheEntry,
	result *extendsResult,
) (*parsedTsconfig, []*ast.Diagnostic) {
	path := tspath.ToPath(extendedConfigPath, host.GetCurrentDirectory(), host.FS().CaseSensitivity())
	var extendedResult *TsConfigSourceFile
	var extendedConfig *parsedTsconfig
	var errors []*ast.Diagnostic
	value := extendedConfigCache[path]
	if extendedConfigCache != nil && value != nil {
		extendedResult = value.extendedResult
		extendedConfig = value.extendedConfig
	} else {
		var err []*ast.Diagnostic
		extendedResult, err = readJsonConfigFile(extendedConfigPath, path, host.FS().ReadFile)
		errors = append(errors, err...)
		if len(extendedResult.SourceFile.Diagnostics()) == 0 {
			extendedConfig, err = parseConfig(nil, extendedResult, host, tspath.GetDirectoryPath(extendedConfigPath), tspath.GetBaseFileName(extendedConfigPath), resolutionStack, extendedConfigCache)
			errors = append(errors, err...)
		}
		if extendedConfigCache != nil {
			extendedConfigCache[path] = &ExtendedConfigCacheEntry{
				extendedResult: extendedResult,
				extendedConfig: extendedConfig,
			}
		}
	}
	if sourceFile != nil {
		result.extendedSourceFiles.Add(extendedResult.SourceFile.FileName())
		if len(extendedResult.extendedSourceFiles) != 0 {
			for _, extenedSourceFile := range extendedResult.extendedSourceFiles {
				result.extendedSourceFiles.Add(extenedSourceFile)
			}
		}
	}
	if len(extendedResult.SourceFile.Diagnostics()) != 0 {
		errors = append(errors, extendedResult.SourceFile.Diagnostics()...)
		return nil, errors
	}
	return extendedConfig, errors
}

// parseConfig just extracts options/include/exclude/files out of a config file.
// It does not resolve the included files.
func parseConfig(
	json *collections.OrderedMap[string, any],
	sourceFile *TsConfigSourceFile,
	host ParseConfigHost,
	basePath string,
	configFileName string,
	resolutionStack []string,
	extendedConfigCache map[tspath.Path]*ExtendedConfigCacheEntry,
) (*parsedTsconfig, []*ast.Diagnostic) {
	basePath = tspath.NormalizeSlashes(basePath)
	resolvedPath := tspath.GetNormalizedAbsolutePath(configFileName, basePath)
	var errors []*ast.Diagnostic
	if slices.Contains(resolutionStack, resolvedPath) {
		var result *parsedTsconfig
		errors = append(errors, ast.NewCompilerDiagnostic(diagnostics.Circularity_detected_while_resolving_configuration_Colon_0))
		if json.Size() == 0 {
			result = &parsedTsconfig{raw: json}
		} else {
			rawResult, err := convertToObject(sourceFile.SourceFile)
			errors = append(errors, err...)
			result = &parsedTsconfig{raw: rawResult}
		}
		return result, errors
	}

	var ownConfig *parsedTsconfig
	var err []*ast.Diagnostic
	if json != nil {
		ownConfig, err = parseOwnConfigOfJson(json, host, basePath, configFileName)
	} else {
		ownConfig, err = parseOwnConfigOfJsonSourceFile(tsconfigToSourceFile(sourceFile), host, basePath, configFileName)
	}
	errors = append(errors, err...)
	if ownConfig.options != nil && ownConfig.options.Paths != nil {
		// If we end up needing to resolve relative paths from 'paths' relative to
		// the config file location, we'll need to know where that config file was.
		// Since 'paths' can be inherited from an extended config in another directory,
		// we wouldn't know which directory to use unless we store it here.
		ownConfig.options.PathsBasePath = basePath
	}

	applyExtendedConfig := func(result *extendsResult, extendedConfigPath string) {
		extendedConfig, extendedErrors := getExtendedConfig(sourceFile, extendedConfigPath, host, resolutionStack, extendedConfigCache, result)
		errors = append(errors, extendedErrors...)
		if extendedConfig != nil && extendedConfig.options != nil {
			extendsRaw := extendedConfig.raw
			relativeDifference := ""
			setPropertyValue := func(propertyName string) {
				if rawMap, ok := ownConfig.raw.(*collections.OrderedMap[string, any]); ok && rawMap.Has(propertyName) {
					return
				}
				if propertyName == "include" || propertyName == "exclude" || propertyName == "files" {
					if rawMap, ok := extendsRaw.(*collections.OrderedMap[string, any]); ok && rawMap.Has(propertyName) {
<<<<<<< HEAD
						value := core.Map(rawMap.GetOrZero(propertyName).([]any), func(path any) any {
							if startsWithConfigDirTemplate(path) || tspath.IsRootedDiskPath(path.(string)) {
								return path.(string)
							} else {
								if relativeDifference == "" {
									t := tspath.ComparePathsOptions{
										CaseSensitivity:  host.FS().CaseSensitivity(),
										CurrentDirectory: host.GetCurrentDirectory(),
=======
						if slice, _ := rawMap.GetOrZero(propertyName).([]any); slice != nil {
							value := core.Map(slice, func(path any) any {
								if startsWithConfigDirTemplate(path) || tspath.IsRootedDiskPath(path.(string)) {
									return path.(string)
								} else {
									if relativeDifference == "" {
										t := tspath.ComparePathsOptions{
											UseCaseSensitiveFileNames: host.FS().UseCaseSensitiveFileNames(),
											CurrentDirectory:          host.GetCurrentDirectory(),
										}
										relativeDifference = tspath.ConvertToRelativePath(basePath, t)
>>>>>>> 1da26057
									}
									return tspath.CombinePaths(relativeDifference, path.(string))
								}
							})
							if propertyName == "include" {
								result.include = value
							} else if propertyName == "exclude" {
								result.exclude = value
							} else if propertyName == "files" {
								result.files = value
							}
						}
					}
				}
			}

			setPropertyValue("include")
			setPropertyValue("exclude")
			setPropertyValue("files")
			if extendedRawMap, ok := extendsRaw.(*collections.OrderedMap[string, any]); ok && extendedRawMap.Has("compileOnSave") {
				if compileOnSave, ok := extendedRawMap.GetOrZero("compileOnSave").(bool); ok {
					result.compileOnSave = compileOnSave
				}
			}
			mergeCompilerOptions(result.options, extendedConfig.options)
		}
	}

	if ownConfig.extendedConfigPath != nil {
		// copy the resolution stack so it is never reused between branches in potential diamond-problem scenarios.
		resolutionStack = append(resolutionStack, resolvedPath)
		var result *extendsResult = &extendsResult{
			options: &core.CompilerOptions{},
		}
		if reflect.TypeOf(ownConfig.extendedConfigPath).Kind() == reflect.String {
			applyExtendedConfig(result, ownConfig.extendedConfigPath.(string))
		} else if configPath, ok := ownConfig.extendedConfigPath.([]string); ok {
			for _, extendedConfigPath := range configPath {
				applyExtendedConfig(result, extendedConfigPath)
			}
		}
		if result.include != nil {
			ownConfig.raw.(*collections.OrderedMap[string, any]).Set("include", result.include)
		}
		if result.exclude != nil {
			ownConfig.raw.(*collections.OrderedMap[string, any]).Set("exclude", result.exclude)
		}
		if result.files != nil {
			ownConfig.raw.(*collections.OrderedMap[string, any]).Set("files", result.files)
		}
		if result.compileOnSave && !ownConfig.raw.(*collections.OrderedMap[string, any]).Has("compileOnSave") {
			ownConfig.raw.(*collections.OrderedMap[string, any]).Set("compileOnSave", result.compileOnSave)
		}
		if sourceFile != nil {
			for extendedSourceFile := range result.extendedSourceFiles.Keys() {
				sourceFile.extendedSourceFiles = append(sourceFile.extendedSourceFiles, extendedSourceFile)
			}
		}
		ownConfig.options = mergeCompilerOptions(result.options, ownConfig.options)
		// ownConfig.watchOptions = ownConfig.watchOptions && result.watchOptions ?
		//     assignWatchOptions(result, ownConfig.watchOptions) :
		//     ownConfig.watchOptions || result.watchOptions;
	}
	return ownConfig, errors
}

const defaultIncludeSpec = "**/*"

type propOfRaw struct {
	sliceValue []any
	wrongValue string
}

// parseJsonConfigFileContentWorker parses the contents of a config file from json or json source file (tsconfig.json).
// json: The contents of the config file to parse
// sourceFile: sourceFile corresponding to the Json
// host: Instance of ParseConfigHost used to enumerate files in folder.
// basePath: A root directory to resolve relative path entries in the config file to. e.g. outDir
// resolutionStack: Only present for backwards-compatibility. Should be empty.
func parseJsonConfigFileContentWorker(
	json *collections.OrderedMap[string, any],
	sourceFile *TsConfigSourceFile,
	host ParseConfigHost,
	basePath string,
	existingOptions *core.CompilerOptions,
	configFileName string,
	resolutionStack []tspath.Path,
	extraFileExtensions []fileExtensionInfo,
	extendedConfigCache map[tspath.Path]*ExtendedConfigCacheEntry,
) *ParsedCommandLine {
	// Debug.assert((json === undefined && sourceFile !== undefined) || (json !== undefined && sourceFile === undefined));

	basePathForFileNames := ""
	if configFileName != "" {
		basePathForFileNames = tspath.NormalizePath(directoryOfCombinedPath(configFileName, basePath))
	} else {
		basePathForFileNames = tspath.NormalizePath(basePath)
	}

	var errors []*ast.Diagnostic
	resolutionStackString := []string{}
	parsedConfig, errors := parseConfig(json, sourceFile, host, basePath, configFileName, resolutionStackString, extendedConfigCache)
	mergeCompilerOptions(parsedConfig.options, existingOptions)
	handleOptionConfigDirTemplateSubstitution(parsedConfig.options, basePathForFileNames)
	rawConfig := parseJsonToStringKey(parsedConfig.raw)
	if configFileName != "" && parsedConfig.options != nil {
		parsedConfig.options.ConfigFilePath = tspath.NormalizeSlashes(configFileName)
	}
	getPropFromRaw := func(prop string, validateElement func(value any) bool, elementTypeName string) propOfRaw {
		value, exists := rawConfig.Get(prop)
		if exists && value != nil {
			if reflect.TypeOf(value).Kind() == reflect.Slice {
				result := rawConfig.GetOrZero(prop)
				if _, ok := result.([]any); ok {
					if sourceFile == nil && !core.Every(result.([]any), validateElement) {
						errors = append(errors, ast.NewCompilerDiagnostic(diagnostics.Compiler_option_0_requires_a_value_of_type_1, prop, elementTypeName))
					}
				}
				return propOfRaw{sliceValue: result.([]any)}
			} else if sourceFile == nil {
				errors = append(errors, ast.NewCompilerDiagnostic(diagnostics.Compiler_option_0_requires_a_value_of_type_1, prop, "Array"))
				return propOfRaw{sliceValue: nil, wrongValue: "not-array"}
			}
		}
		return propOfRaw{sliceValue: nil, wrongValue: "no-prop"}
	}
	referencesOfRaw := getPropFromRaw("references", func(element any) bool { return reflect.TypeOf(element) == orderedMapType }, "object")
	fileSpecs := getPropFromRaw("files", func(element any) bool { return reflect.TypeOf(element).Kind() == reflect.String }, "string")
	if fileSpecs.sliceValue != nil || fileSpecs.wrongValue == "" {
		hasZeroOrNoReferences := false
		if referencesOfRaw.wrongValue == "no-prop" || referencesOfRaw.wrongValue == "not-array" || len(referencesOfRaw.sliceValue) == 0 {
			hasZeroOrNoReferences = true
		}
		hasExtends := rawConfig.GetOrZero("extends")
		if fileSpecs.sliceValue != nil && len(fileSpecs.sliceValue) == 0 && hasZeroOrNoReferences && hasExtends == nil {
			if sourceFile != nil {
				var fileName string
				if configFileName != "" {
					fileName = configFileName
				} else {
					fileName = "tsconfig.json"
				}
				diagnosticMessage := diagnostics.The_files_list_in_config_file_0_is_empty
				nodeValue := forEachTsConfigPropArray(sourceFile.SourceFile, "files", func(property *ast.PropertyAssignment) *ast.Node { return property.Initializer })
				errors = append(errors, ast.NewDiagnostic(sourceFile.SourceFile, core.NewTextRange(scanner.SkipTrivia(sourceFile.SourceFile.Text(), nodeValue.Pos()), nodeValue.End()), diagnosticMessage, fileName))
			} else {
				errors = append(errors, ast.NewCompilerDiagnostic(diagnostics.The_files_list_in_config_file_0_is_empty, configFileName))
			}
		}
	}
	includeSpecs := getPropFromRaw("include", func(element any) bool { return reflect.TypeOf(element).Kind() == reflect.String }, "string")
	excludeSpecs := getPropFromRaw("exclude", func(element any) bool { return reflect.TypeOf(element).Kind() == reflect.String }, "string")
	isDefaultIncludeSpec := false
	if excludeSpecs.wrongValue == "no-prop" && parsedConfig.options != nil {
		outDir := parsedConfig.options.OutDir
		declarationDir := parsedConfig.options.DeclarationDir
		if outDir != "" || declarationDir != "" {
			var values []any
			if outDir != "" {
				values = append(values, outDir)
			}
			if declarationDir != "" {
				values = append(values, declarationDir)
			}
			excludeSpecs = propOfRaw{sliceValue: values}
		}
	}
	if fileSpecs.sliceValue == nil && includeSpecs.sliceValue == nil {
		includeSpecs = propOfRaw{sliceValue: []any{defaultIncludeSpec}}
		isDefaultIncludeSpec = true
	}
	var validatedIncludeSpecs []string
	var validatedExcludeSpecs []string
	var validatedFilesSpec []string
	// The exclude spec list is converted into a regular expression, which allows us to quickly
	// test whether a file or directory should be excluded before recursively traversing the
	// file system.
	if includeSpecs.sliceValue != nil {
		var err []*ast.Diagnostic
		validatedIncludeSpecs, err = validateSpecs(includeSpecs.sliceValue, true /*disallowTrailingRecursion*/, tsconfigToSourceFile(sourceFile), "include")
		errors = append(errors, err...)
		substituteStringArrayWithConfigDirTemplate(validatedIncludeSpecs, basePathForFileNames)
	}
	if excludeSpecs.sliceValue != nil {
		var err []*ast.Diagnostic
		validatedExcludeSpecs, err = validateSpecs(excludeSpecs.sliceValue, false /*disallowTrailingRecursion*/, tsconfigToSourceFile(sourceFile), "exclude")
		errors = append(errors, err...)
		substituteStringArrayWithConfigDirTemplate(validatedExcludeSpecs, basePathForFileNames)
	}
	if fileSpecs.sliceValue != nil {
		fileSpecs := core.Filter(fileSpecs.sliceValue, func(spec any) bool { return reflect.TypeOf(spec).Kind() == reflect.String })
		for _, spec := range fileSpecs {
			if spec, ok := spec.(string); ok {
				validatedFilesSpec = append(validatedFilesSpec, spec)
			}
		}
		substituteStringArrayWithConfigDirTemplate(validatedFilesSpec, basePathForFileNames)
	}
	configFileSpecs := configFileSpecs{
		fileSpecs.sliceValue,
		includeSpecs.sliceValue,
		excludeSpecs.sliceValue,
		validatedFilesSpec,
		validatedIncludeSpecs,
		validatedExcludeSpecs,
		isDefaultIncludeSpec,
	}

	if sourceFile != nil {
		sourceFile.configFileSpecs = &configFileSpecs
	}

	getFileNames := func(basePath string) []string {
		parsedConfigOptions := parsedConfig.options
		fileNames := getFileNamesFromConfigSpecs(configFileSpecs, basePath, parsedConfigOptions, host.FS(), extraFileExtensions)
		if shouldReportNoInputFiles(fileNames, canJsonReportNoInputFiles(rawConfig), resolutionStack) {
			includeSpecs := configFileSpecs.includeSpecs
			excludeSpecs := configFileSpecs.excludeSpecs
			if includeSpecs == nil {
				includeSpecs = []string{}
			}
			if excludeSpecs == nil {
				excludeSpecs = []string{}
			}
			errors = append(errors, ast.NewCompilerDiagnostic(diagnostics.No_inputs_were_found_in_config_file_0_Specified_include_paths_were_1_and_exclude_paths_were_2, configFileName, core.Must(core.StringifyJson(includeSpecs, "", "")), core.Must(core.StringifyJson(excludeSpecs, "", ""))))
		}
		return fileNames
	}

	getProjectReferences := func(basePath string) []core.ProjectReference {
		var projectReferences []core.ProjectReference = []core.ProjectReference{}
		newReferencesOfRaw := getPropFromRaw("references", func(element any) bool { return reflect.TypeOf(element) == orderedMapType }, "object")
		if newReferencesOfRaw.sliceValue != nil {
			for _, reference := range newReferencesOfRaw.sliceValue {
				for _, ref := range parseProjectReference(reference) {
					if reflect.TypeOf(ref.Path).Kind() != reflect.String {
						if sourceFile == nil {
							errors = append(errors, ast.NewCompilerDiagnostic(diagnostics.Compiler_option_0_requires_a_value_of_type_1, "reference.path", "string"))
						}
					} else {
						projectReferences = append(projectReferences, core.ProjectReference{
							Path:         tspath.GetNormalizedAbsolutePath(ref.Path, basePath),
							OriginalPath: ref.Path,
							Circular:     ref.Circular,
						})
					}
				}
			}
		}
		return projectReferences
	}

	return &ParsedCommandLine{
		ParsedConfig: &core.ParsedOptions{
			CompilerOptions:   parsedConfig.options,
			FileNames:         getFileNames(basePathForFileNames),
			ProjectReferences: getProjectReferences(basePathForFileNames),
		},
		ConfigFile: sourceFile,
		Raw:        parsedConfig.raw,
		Errors:     errors,
	}
}

func canJsonReportNoInputFiles(rawConfig *collections.OrderedMap[string, any]) bool {
	filesExists := rawConfig.Has("files")
	referencesExists := rawConfig.Has("references")
	return !filesExists && !referencesExists
}

func shouldReportNoInputFiles(fileNames []string, canJsonReportNoInputFiles bool, resolutionStack []tspath.Path) bool {
	return len(fileNames) == 0 && canJsonReportNoInputFiles && len(resolutionStack) == 0
}

func validateSpecs(specs any, disallowTrailingRecursion bool, jsonSourceFile *ast.SourceFile, specKey string) ([]string, []*ast.Diagnostic) {
	createDiagnostic := func(message *diagnostics.Message, spec string) *ast.Diagnostic {
		element := getTsConfigPropArrayElementValue(jsonSourceFile, specKey, spec)
		return createDiagnosticForNodeInSourceFileOrCompilerDiagnostic(jsonSourceFile, element.AsNode(), message, spec)
	}
	var errors []*ast.Diagnostic
	var finalSpecs []string
	for _, spec := range specs.([]any) {
		if reflect.TypeOf(spec).Kind() != reflect.String {
			continue
		}
		diag := specToDiagnostic(spec.(string), disallowTrailingRecursion)
		if diag != nil {
			errors = append(errors, createDiagnostic(diag, spec.(string)))
		} else {
			finalSpecs = append(finalSpecs, spec.(string))
		}
	}
	return finalSpecs, errors
}

func specToDiagnostic(spec string, disallowTrailingRecursion bool) *diagnostics.Message {
	if disallowTrailingRecursion {
		if ok, _ := regexp.MatchString(invalidTrailingRecursionPattern, spec); ok {
			return diagnostics.File_specification_cannot_end_in_a_recursive_directory_wildcard_Asterisk_Asterisk_Colon_0
		}
	} else if invalidDotDotAfterRecursiveWildcard(spec) {
		return diagnostics.File_specification_cannot_contain_a_parent_directory_that_appears_after_a_recursive_directory_wildcard_Asterisk_Asterisk_Colon_0
	}
	return nil
}

func invalidDotDotAfterRecursiveWildcard(s string) bool {
	// We used to use the regex /(^|\/)\*\*\/(.*\/)?\.\.($|\/)/ to check for this case, but
	// in v8, that has polynomial performance because the recursive wildcard match - **/ -
	// can be matched in many arbitrary positions when multiple are present, resulting
	// in bad backtracking (and we don't care which is matched - just that some /.. segment
	// comes after some **/ segment).
	var wildcardIndex int
	if strings.HasPrefix(s, "**/") {
		wildcardIndex = 0
	} else {
		wildcardIndex = strings.Index(s, "/**/")
	}
	if wildcardIndex == -1 {
		return false
	}
	var lastDotIndex int
	if strings.HasSuffix(s, "/..") {
		lastDotIndex = len(s)
	} else {
		lastDotIndex = strings.LastIndex(s, "/../")
	}
	return lastDotIndex > wildcardIndex
}

// Tests for a path that ends in a recursive directory wildcard.
//
//	Matches **, \**, **\, and \**\, but not a**b.
//	NOTE: used \ in place of / above to avoid issues with multiline comments.
//
// Breakdown:
//
//	(^|\/)      # matches either the beginning of the string or a directory separator.
//	\*\*        # matches the recursive directory wildcard "**".
//	\/?$        # matches an optional trailing directory separator at the end of the string.
const invalidTrailingRecursionPattern = `(?:^|\/)\*\*\/?$`

func getTsConfigPropArrayElementValue(tsConfigSourceFile *ast.SourceFile, propKey string, elementValue string) *ast.StringLiteral {
	return forEachTsConfigPropArray(tsConfigSourceFile, propKey, func(property *ast.PropertyAssignment) *ast.StringLiteral {
		if ast.IsArrayLiteralExpression(property.Initializer) {
			value := core.Find(property.Initializer.AsArrayLiteralExpression().Elements.Nodes, func(element *ast.Node) bool {
				return ast.IsStringLiteral(element) && element.AsStringLiteral().Text == elementValue
			})
			if value != nil {
				return value.AsStringLiteral()
			}
		}
		return nil
	})
}

func forEachTsConfigPropArray[T any](tsConfigSourceFile *ast.SourceFile, propKey string, callback func(property *ast.PropertyAssignment) *T) *T {
	if tsConfigSourceFile != nil {
		return forEachPropertyAssignment(getTsConfigObjectLiteralExpression(tsConfigSourceFile), propKey, callback)
	}
	return nil
}

func forEachPropertyAssignment[T any](objectLiteral *ast.ObjectLiteralExpression, key string, callback func(property *ast.PropertyAssignment) T, key2 ...string) T {
	if objectLiteral != nil {
		for _, property := range objectLiteral.Properties.Nodes {
			if !ast.IsPropertyAssignment(property) {
				continue
			}
			if propName, ok := ast.TryGetTextOfPropertyName(property.Name()); ok {
				if propName == key || (len(key2) > 0 && key2[0] == propName) {
					return callback(property.AsPropertyAssignment())
				}
			}
		}
	}
	return *new(T)
}

func getTsConfigObjectLiteralExpression(tsConfigSourceFile *ast.SourceFile) *ast.ObjectLiteralExpression {
	if tsConfigSourceFile != nil && tsConfigSourceFile.Statements != nil && len(tsConfigSourceFile.Statements.Nodes) > 0 {
		expression := tsConfigSourceFile.Statements.Nodes[0].AsExpressionStatement().Expression
		return expression.AsObjectLiteralExpression()
	}
	return nil
}

func getSubstitutedPathWithConfigDirTemplate(value string, basePath string) string {
	return tspath.GetNormalizedAbsolutePath(strings.Replace(value, configDirTemplate, "./", 1), basePath)
}

func substituteStringArrayWithConfigDirTemplate(list []string, basePath string) {
	for i, element := range list {
		if startsWithConfigDirTemplate(element) {
			list[i] = getSubstitutedPathWithConfigDirTemplate(element, basePath)
		}
	}
}

func handleOptionConfigDirTemplateSubstitution(options *core.CompilerOptions, basePath string) {
	if options == nil {
		return
	}

	// !!! don't hardcode this; use options declarations?

	for v := range options.Paths.Values() {
		substituteStringArrayWithConfigDirTemplate(v, basePath)
	}

	substituteStringArrayWithConfigDirTemplate(options.RootDirs, basePath)
	substituteStringArrayWithConfigDirTemplate(options.TypeRoots, basePath)

	if startsWithConfigDirTemplate(options.GenerateCpuProfile) {
		options.GenerateCpuProfile = getSubstitutedPathWithConfigDirTemplate(options.GenerateCpuProfile, basePath)
	}
	if startsWithConfigDirTemplate(options.GenerateTrace) {
		options.GenerateTrace = getSubstitutedPathWithConfigDirTemplate(options.GenerateTrace, basePath)
	}
	if startsWithConfigDirTemplate(options.OutFile) {
		options.OutFile = getSubstitutedPathWithConfigDirTemplate(options.OutFile, basePath)
	}
	if startsWithConfigDirTemplate(options.OutDir) {
		options.OutDir = getSubstitutedPathWithConfigDirTemplate(options.OutDir, basePath)
	}
	if startsWithConfigDirTemplate(options.RootDir) {
		options.RootDir = getSubstitutedPathWithConfigDirTemplate(options.RootDir, basePath)
	}
	if startsWithConfigDirTemplate(options.TsBuildInfoFile) {
		options.TsBuildInfoFile = getSubstitutedPathWithConfigDirTemplate(options.TsBuildInfoFile, basePath)
	}
	if startsWithConfigDirTemplate(options.BaseUrl) {
		options.BaseUrl = getSubstitutedPathWithConfigDirTemplate(options.BaseUrl, basePath)
	}
	if startsWithConfigDirTemplate(options.DeclarationDir) {
		options.DeclarationDir = getSubstitutedPathWithConfigDirTemplate(options.DeclarationDir, basePath)
	}
}

// hasFileWithHigherPriorityExtension determines whether a literal or wildcard file has already been included that has a higher extension priority.
// file is the path to the file.
func hasFileWithHigherPriorityExtension(file string, literalFiles collections.OrderedMap[string, string], wildcardFiles collections.OrderedMap[string, string], extensions [][]string, keyMapper func(value string) string) bool {
	var extensionGroup []string
	for _, group := range extensions {
		if tspath.FileExtensionIsOneOf(file, group) {
			extensionGroup = append(extensionGroup, group...)
		}
	}
	if len(extensionGroup) == 0 {
		return false
	}
	for _, ext := range extensionGroup {
		// d.ts files match with .ts extension and with case sensitive sorting the file order for same files with ts tsx and dts extension is
		// d.ts, .ts, .tsx in that order so we need to handle tsx and dts of same same name case here and in remove files with same extensions
		// So dont match .d.ts files with .ts extension
		if tspath.FileExtensionIs(file, ext) && (ext != tspath.ExtensionTs || !tspath.FileExtensionIs(file, tspath.ExtensionDts)) {
			return false
		}
		higherPriorityPath := keyMapper(tspath.ChangeExtension(file, ext))
		if literalFiles.Has(higherPriorityPath) || wildcardFiles.Has(higherPriorityPath) {
			if ext == tspath.ExtensionDts && (tspath.FileExtensionIs(file, tspath.ExtensionJs) || tspath.FileExtensionIs(file, tspath.ExtensionJsx)) {
				// LEGACY BEHAVIOR: An off-by-one bug somewhere in the extension priority system for wildcard module loading allowed declaration
				// files to be loaded alongside their js(x) counterparts. We regard this as generally undesirable, but retain the behavior to
				// prevent breakage.
				continue
			}
			return true
		}
	}
	return false
}

// Removes files included via wildcard expansion with a lower extension priority that have already been included.
// file is the path to the file.
func removeWildcardFilesWithLowerPriorityExtension(file string, wildcardFiles collections.OrderedMap[string, string], extensions [][]string, keyMapper func(value string) string) {
	var extensionGroup []string
	for _, group := range extensions {
		if tspath.FileExtensionIsOneOf(file, group) {
			extensionGroup = append(extensionGroup, group...)
		}
	}
	if extensionGroup == nil {
		return
	}
	for i := len(extensionGroup) - 1; i >= 0; i-- {
		ext := extensionGroup[i]
		if tspath.FileExtensionIs(file, ext) {
			return
		}
		lowerPriorityPath := keyMapper(tspath.ChangeExtension(file, ext))
		wildcardFiles.Delete(lowerPriorityPath)
	}
}

// getFileNamesFromConfigSpecs gets the file names from the provided config file specs that contain, files, include, exclude and
// other properties needed to resolve the file names
// configFileSpecs is the config file specs extracted with file names to include, wildcards to include/exclude and other details
// basePath is the base path for any relative file specifications.
// options is the Compiler options.
// host is the host used to resolve files and directories.
// extraFileExtensions optionally file extra file extension information from host
func getFileNamesFromConfigSpecs(
	configFileSpecs configFileSpecs,
	basePath string, // considering this is the current directory
	options *core.CompilerOptions,
	host vfs.FS,
	extraFileExtensions []fileExtensionInfo,
) []string {
	extraFileExtensions = []fileExtensionInfo{}
	basePath = tspath.NormalizePath(basePath)
	keyMappper := func(value string) string { return tspath.GetCanonicalFileName(value, host.CaseSensitivity()) }
	// Literal file names (provided via the "files" array in tsconfig.json) are stored in a
	// file map with a possibly case insensitive key. We use this map later when when including
	// wildcard paths.
	var literalFileMap collections.OrderedMap[string, string]
	// Wildcard paths (provided via the "includes" array in tsconfig.json) are stored in a
	// file map with a possibly case insensitive key. We use this map to store paths matched
	// via wildcard, and to handle extension priority.
	var wildcardFileMap collections.OrderedMap[string, string]
	// Wildcard paths of json files (provided via the "includes" array in tsconfig.json) are stored in a
	// file map with a possibly case insensitive key. We use this map to store paths matched
	// via wildcard of *.json kind
	var wildCardJsonFileMap collections.OrderedMap[string, string]
	validatedFilesSpec := configFileSpecs.validatedFilesSpec
	validatedIncludeSpecs := configFileSpecs.validatedIncludeSpecs
	validatedExcludeSpecs := configFileSpecs.validatedExcludeSpecs
	// Rather than re-query this for each file and filespec, we query the supported extensions
	// once and store it on the expansion context.
	supportedExtensions := GetSupportedExtensions(options, extraFileExtensions)
	supportedExtensionsWithJsonIfResolveJsonModule := GetSupportedExtensionsWithJsonIfResolveJsonModule(options, supportedExtensions)
	// Literal files are always included verbatim. An "include" or "exclude" specification cannot
	// remove a literal file.
	for _, fileName := range validatedFilesSpec {
		file := tspath.GetNormalizedAbsolutePath(fileName, basePath)
		literalFileMap.Set(keyMappper(fileName), file)
	}

	var jsonOnlyIncludeRegexes []*regexp2.Regexp
	if len(validatedIncludeSpecs) > 0 {
		files := readDirectory(host, basePath, basePath, core.Flatten(supportedExtensionsWithJsonIfResolveJsonModule), validatedExcludeSpecs, validatedIncludeSpecs, nil)
		for _, file := range files {
			if tspath.FileExtensionIs(file, tspath.ExtensionJson) {
				if jsonOnlyIncludeRegexes == nil {
					includes := core.Filter(validatedIncludeSpecs, func(include string) bool { return strings.HasSuffix(include, tspath.ExtensionJson) })
					includeFilePatterns := core.Map(getRegularExpressionsForWildcards(includes, basePath, "files"), func(pattern string) string { return fmt.Sprintf("^%s$", pattern) })
					if includeFilePatterns != nil {
						jsonOnlyIncludeRegexes = core.Map(includeFilePatterns, func(pattern string) *regexp2.Regexp {
							return getRegexFromPattern(pattern, host.CaseSensitivity())
						})
					} else {
						jsonOnlyIncludeRegexes = nil
					}
				}
				includeIndex := core.FindIndex(jsonOnlyIncludeRegexes, func(re *regexp2.Regexp) bool { return core.Must(re.MatchString(file)) })
				if includeIndex != -1 {
					key := keyMappper(file)
					if !literalFileMap.Has(key) && !wildCardJsonFileMap.Has(key) {
						wildCardJsonFileMap.Set(key, file)
					}
				}
				continue
			}
			// If we have already included a literal or wildcard path with a
			// higher priority extension, we should skip this file.
			//
			// This handles cases where we may encounter both <file>.ts and
			// <file>.d.ts (or <file>.js if "allowJs" is enabled) in the same
			// directory when they are compilation outputs.
			if hasFileWithHigherPriorityExtension(file, literalFileMap, wildcardFileMap, supportedExtensions, keyMappper) {
				continue
			}
			// We may have included a wildcard path with a lower priority
			// extension due to the user-defined order of entries in the
			// "include" array. If there is a lower priority extension in the
			// same directory, we should remove it.
			removeWildcardFilesWithLowerPriorityExtension(file, wildcardFileMap, supportedExtensions, keyMappper)
			key := keyMappper(file)
			if !literalFileMap.Has(key) && !wildcardFileMap.Has(key) {
				wildcardFileMap.Set(key, file)
			}
		}
	}
	files := make([]string, 0, literalFileMap.Size()+wildcardFileMap.Size()+wildCardJsonFileMap.Size())
	for file := range literalFileMap.Values() {
		files = append(files, file)
	}
	for file := range wildcardFileMap.Values() {
		files = append(files, file)
	}
	for file := range wildCardJsonFileMap.Values() {
		files = append(files, file)
	}
	return files
}

func GetSupportedExtensions(options *core.CompilerOptions, extraFileExtensions []fileExtensionInfo) [][]string {
	needJSExtensions := options.GetAllowJS()
	if len(extraFileExtensions) == 0 {
		if needJSExtensions {
			return tspath.AllSupportedExtensions
		} else {
			return tspath.SupportedTSExtensions
		}
	}
	var builtins [][]string
	if needJSExtensions {
		builtins = tspath.AllSupportedExtensions
	} else {
		builtins = tspath.SupportedTSExtensions
	}
	flatBuiltins := core.Flatten(builtins)
	var result [][]string
	for _, x := range extraFileExtensions {
		if x.scriptKind == core.ScriptKindDeferred || (needJSExtensions && (x.scriptKind == core.ScriptKindJS || x.scriptKind == core.ScriptKindJSX)) && !slices.Contains(flatBuiltins, x.extension) {
			result = append(result, []string{x.extension})
		}
	}
	extensions := slices.Concat(builtins, result)
	return extensions
}

func GetSupportedExtensionsWithJsonIfResolveJsonModule(options *core.CompilerOptions, supportedExtensions [][]string) [][]string {
	if options == nil || !options.GetResolveJsonModule() {
		return supportedExtensions
	}
	if core.Same(supportedExtensions, tspath.AllSupportedExtensions) {
		return tspath.AllSupportedExtensionsWithJson
	}
	if core.Same(supportedExtensions, tspath.SupportedTSExtensions) {
		return tspath.SupportedTSExtensionsWithJson
	}
	return slices.Concat(supportedExtensions, [][]string{{tspath.ExtensionJson}})
}<|MERGE_RESOLUTION|>--- conflicted
+++ resolved
@@ -911,16 +911,6 @@
 				}
 				if propertyName == "include" || propertyName == "exclude" || propertyName == "files" {
 					if rawMap, ok := extendsRaw.(*collections.OrderedMap[string, any]); ok && rawMap.Has(propertyName) {
-<<<<<<< HEAD
-						value := core.Map(rawMap.GetOrZero(propertyName).([]any), func(path any) any {
-							if startsWithConfigDirTemplate(path) || tspath.IsRootedDiskPath(path.(string)) {
-								return path.(string)
-							} else {
-								if relativeDifference == "" {
-									t := tspath.ComparePathsOptions{
-										CaseSensitivity:  host.FS().CaseSensitivity(),
-										CurrentDirectory: host.GetCurrentDirectory(),
-=======
 						if slice, _ := rawMap.GetOrZero(propertyName).([]any); slice != nil {
 							value := core.Map(slice, func(path any) any {
 								if startsWithConfigDirTemplate(path) || tspath.IsRootedDiskPath(path.(string)) {
@@ -928,11 +918,10 @@
 								} else {
 									if relativeDifference == "" {
 										t := tspath.ComparePathsOptions{
-											UseCaseSensitiveFileNames: host.FS().UseCaseSensitiveFileNames(),
-											CurrentDirectory:          host.GetCurrentDirectory(),
+											CaseSensitivity:  host.FS().CaseSensitivity(),
+											CurrentDirectory: host.GetCurrentDirectory(),
 										}
 										relativeDifference = tspath.ConvertToRelativePath(basePath, t)
->>>>>>> 1da26057
 									}
 									return tspath.CombinePaths(relativeDifference, path.(string))
 								}

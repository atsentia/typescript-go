package checker

import (
	"iter"
	"math"
	"slices"

	"github.com/microsoft/typescript-go/internal/ast"
	"github.com/microsoft/typescript-go/internal/core"
	"github.com/microsoft/typescript-go/internal/diagnostics"
	"github.com/microsoft/typescript-go/internal/jsnum"
	"github.com/microsoft/typescript-go/internal/parser"
	"github.com/microsoft/typescript-go/internal/scanner"
)

type JsxFlags uint32

const (
	JsxFlagsNone                    JsxFlags = 0
	JsxFlagsIntrinsicNamedElement   JsxFlags = 1 << 0 // An element from a named property of the JSX.IntrinsicElements interface
	JsxFlagsIntrinsicIndexedElement JsxFlags = 1 << 1 // An element inferred from the string index signature of the JSX.IntrinsicElements interface
	JsxFlagsIntrinsicElement        JsxFlags = JsxFlagsIntrinsicNamedElement | JsxFlagsIntrinsicIndexedElement
)

type JsxReferenceKind int32

const (
	JsxReferenceKindComponent JsxReferenceKind = iota
	JsxReferenceKindFunction
	JsxReferenceKindMixed
)

type JsxElementLinks struct {
	jsxFlags                         JsxFlags    // Flags for the JSX element
	resolvedJsxElementAttributesType *Type       // Resolved element attributes type of a JSX opening-like element
	jsxNamespace                     *ast.Symbol // Resolved JSX namespace symbol for this node
	jsxImplicitImportContainer       *ast.Symbol // Resolved module symbol the implicit JSX import of this file should refer to
}

var JsxNames = struct {
	JSX                                    string
	IntrinsicElements                      string
	ElementClass                           string
	ElementAttributesPropertyNameContainer string
	ElementChildrenAttributeNameContainer  string
	Element                                string
	ElementType                            string
	IntrinsicAttributes                    string
	IntrinsicClassAttributes               string
	LibraryManagedAttributes               string
}{
	JSX:                                    "JSX",
	IntrinsicElements:                      "IntrinsicElements",
	ElementClass:                           "ElementClass",
	ElementAttributesPropertyNameContainer: "ElementAttributesProperty",
	ElementChildrenAttributeNameContainer:  "ElementChildrenAttribute",
	Element:                                "Element",
	ElementType:                            "ElementType",
	IntrinsicAttributes:                    "IntrinsicAttributes",
	IntrinsicClassAttributes:               "IntrinsicClassAttributes",
	LibraryManagedAttributes:               "LibraryManagedAttributes",
}

var ReactNames = struct {
	Fragment string
}{
	Fragment: "Fragment",
}

func (c *Checker) checkJsxElement(node *ast.Node, checkMode CheckMode) *Type {
	c.checkNodeDeferred(node)
	return c.getJsxElementTypeAt(node)
}

func (c *Checker) checkJsxElementDeferred(node *ast.Node) {
	jsxElement := node.AsJsxElement()
	c.checkJsxOpeningLikeElementOrOpeningFragment(jsxElement.OpeningElement)
	// Perform resolution on the closing tag so that rename/go to definition/etc work
	if isJsxIntrinsicTagName(jsxElement.ClosingElement.TagName()) {
		c.getIntrinsicTagSymbol(jsxElement.ClosingElement)
	} else {
		c.checkExpression(jsxElement.ClosingElement.TagName())
	}
	c.checkJsxChildren(node, CheckModeNormal)
}

func (c *Checker) checkJsxExpression(node *ast.Node, checkMode CheckMode) *Type {
	c.checkGrammarJsxExpression(node.AsJsxExpression())
	if node.Expression() == nil {
		return c.errorType
	}
	t := c.checkExpressionEx(node.Expression(), checkMode)
	if node.AsJsxExpression().DotDotDotToken != nil && t != c.anyType && !c.isArrayType(t) {
		c.error(node, diagnostics.JSX_spread_child_must_be_an_array_type)
	}
	return t
}

func (c *Checker) checkJsxSelfClosingElement(node *ast.Node, checkMode CheckMode) *Type {
	c.checkNodeDeferred(node)
	return c.getJsxElementTypeAt(node)
}

func (c *Checker) checkJsxSelfClosingElementDeferred(node *ast.Node) {
	c.checkJsxOpeningLikeElementOrOpeningFragment(node)
}

func (c *Checker) checkJsxFragment(node *ast.Node) *Type {
	c.checkJsxOpeningLikeElementOrOpeningFragment(node.AsJsxFragment().OpeningFragment)
	// by default, jsx:'react' will use jsxFactory = React.createElement and jsxFragmentFactory = React.Fragment
	// if jsxFactory compiler option is provided, ensure jsxFragmentFactory compiler option or @jsxFrag pragma is provided too
	nodeSourceFile := ast.GetSourceFileOfNode(node)
	if c.compilerOptions.GetJSXTransformEnabled() && (c.compilerOptions.JsxFactory != "" || ast.GetPragmaFromSourceFile(nodeSourceFile, "jsx") != nil) && c.compilerOptions.JsxFragmentFactory == "" && ast.GetPragmaFromSourceFile(nodeSourceFile, "jsxfrag") == nil {
		message := core.IfElse(c.compilerOptions.JsxFactory != "",
			diagnostics.The_jsxFragmentFactory_compiler_option_must_be_provided_to_use_JSX_fragments_with_the_jsxFactory_compiler_option,
			diagnostics.An_jsxFrag_pragma_is_required_when_using_an_jsx_pragma_with_JSX_fragments)
		c.error(node, message)
	}
	c.checkJsxChildren(node, CheckModeNormal)
	t := c.getJsxElementTypeAt(node)
	return core.IfElse(c.isErrorType(t), c.anyType, t)
}

func (c *Checker) checkJsxAttributes(node *ast.Node, checkMode CheckMode) *Type {
	return c.createJsxAttributesTypeFromAttributesProperty(node.Parent, checkMode)
}

func (c *Checker) checkJsxOpeningLikeElementOrOpeningFragment(node *ast.Node) {
	isNodeOpeningLikeElement := ast.IsJsxOpeningLikeElement(node)
	if isNodeOpeningLikeElement {
		c.checkGrammarJsxElement(node)
	}
	c.checkJsxPreconditions(node)
	c.markJsxAliasReferenced(node)
	sig := c.getResolvedSignature(node, nil, CheckModeNormal)
	c.checkDeprecatedSignature(sig, node)
	if isNodeOpeningLikeElement {
		elementTypeConstraint := c.getJsxElementTypeTypeAt(node)
		if elementTypeConstraint != nil {
			tagName := node.TagName()
			var tagType *Type
			if isJsxIntrinsicTagName(tagName) {
				tagType = c.getStringLiteralType(tagName.Text())
			} else {
				tagType = c.checkExpression(tagName)
			}
			var diags []*ast.Diagnostic
			if !c.checkTypeRelatedToEx(tagType, elementTypeConstraint, c.assignableRelation, tagName, diagnostics.Its_type_0_is_not_a_valid_JSX_element_type, &diags) {
				c.diagnostics.Add(ast.NewDiagnosticChain(diags[0], diagnostics.X_0_cannot_be_used_as_a_JSX_component, scanner.GetTextOfNode(tagName)))
			}
		} else {
			c.checkJsxReturnAssignableToAppropriateBound(c.getJsxReferenceKind(node), c.getReturnTypeOfSignature(sig), node)
		}
	}
}

func (c *Checker) checkJsxPreconditions(errorNode *ast.Node) {
	// Preconditions for using JSX
	if c.compilerOptions.Jsx == core.JsxEmitNone {
		c.error(errorNode, diagnostics.Cannot_use_JSX_unless_the_jsx_flag_is_provided)
	}
	if c.noImplicitAny && c.getJsxElementTypeAt(errorNode) == nil {
		c.error(errorNode, diagnostics.JSX_element_implicitly_has_type_any_because_the_global_type_JSX_Element_does_not_exist)
	}
}

func (c *Checker) checkJsxReturnAssignableToAppropriateBound(refKind JsxReferenceKind, elemInstanceType *Type, openingLikeElement *ast.Node) {
	var diags []*ast.Diagnostic
	switch refKind {
	case JsxReferenceKindFunction:
		sfcReturnConstraint := c.getJsxStatelessElementTypeAt(openingLikeElement)
		if sfcReturnConstraint != nil {
			c.checkTypeRelatedToEx(elemInstanceType, sfcReturnConstraint, c.assignableRelation, openingLikeElement.TagName(), diagnostics.Its_return_type_0_is_not_a_valid_JSX_element, &diags)
		}
	case JsxReferenceKindComponent:
		classConstraint := c.getJsxElementClassTypeAt(openingLikeElement)
		if classConstraint != nil {
			// Issue an error if this return type isn't assignable to JSX.ElementClass, failing that
			c.checkTypeRelatedToEx(elemInstanceType, classConstraint, c.assignableRelation, openingLikeElement.TagName(), diagnostics.Its_instance_type_0_is_not_a_valid_JSX_element, &diags)
		}
	default:
		sfcReturnConstraint := c.getJsxStatelessElementTypeAt(openingLikeElement)
		classConstraint := c.getJsxElementClassTypeAt(openingLikeElement)
		if sfcReturnConstraint == nil || classConstraint == nil {
			return
		}
		combined := c.getUnionType([]*Type{sfcReturnConstraint, classConstraint})
		c.checkTypeRelatedToEx(elemInstanceType, combined, c.assignableRelation, openingLikeElement.TagName(), diagnostics.Its_element_type_0_is_not_a_valid_JSX_element, &diags)
	}
	if len(diags) != 0 {
		c.diagnostics.Add(ast.NewDiagnosticChain(diags[0], diagnostics.X_0_cannot_be_used_as_a_JSX_component, scanner.GetTextOfNode(openingLikeElement.TagName())))
	}
}

func (c *Checker) inferJsxTypeArguments(node *ast.Node, signature *Signature, checkMode CheckMode, context *InferenceContext) []*Type {
	paramType := c.getEffectiveFirstArgumentForJsxSignature(signature, node)
	checkAttrType := c.checkExpressionWithContextualType(node.Attributes(), paramType, context, checkMode)
	c.inferTypes(context.inferences, checkAttrType, paramType, InferencePriorityNone, false)
	return c.getInferredTypes(context)
}

func (c *Checker) getContextualTypeForJsxExpression(node *ast.Node, contextFlags ContextFlags) *Type {
	switch {
	case ast.IsJsxAttributeLike(node.Parent):
		return c.getContextualType(node, contextFlags)
	case ast.IsJsxElement(node.Parent):
		return c.getContextualTypeForChildJsxExpression(node.Parent, node, contextFlags)
	}
	return nil
}

func (c *Checker) getContextualTypeForJsxAttribute(attribute *ast.Node, contextFlags ContextFlags) *Type {
	// When we trying to resolve JsxOpeningLikeElement as a stateless function element, we will already give its attributes a contextual type
	// which is a type of the parameter of the signature we are trying out.
	// If there is no contextual type (e.g. we are trying to resolve stateful component), get attributes type from resolving element's tagName
	if ast.IsJsxAttribute(attribute) {
		attributesType := c.getApparentTypeOfContextualType(attribute.Parent, contextFlags)
		if attributesType == nil || IsTypeAny(attributesType) {
			return nil
		}
		return c.getTypeOfPropertyOfContextualType(attributesType, attribute.Name().Text())
	}
	return c.getContextualType(attribute.Parent, contextFlags)
}

func (c *Checker) getContextualJsxElementAttributesType(node *ast.Node, contextFlags ContextFlags) *Type {
	if ast.IsJsxOpeningElement(node) && contextFlags != ContextFlagsCompletions {
		index := c.findContextualNode(node.Parent, contextFlags == ContextFlagsNone)
		if index >= 0 {
			// Contextually applied type is moved from attributes up to the outer jsx attributes so when walking up from the children they get hit
			// _However_ to hit them from the _attributes_ we must look for them here; otherwise we'll used the declared type
			// (as below) instead!
			return c.contextualInfos[index].t
		}
	}
	return c.getContextualTypeForArgumentAtIndex(node, 0)
}

func (c *Checker) getContextualTypeForChildJsxExpression(node *ast.Node, child *ast.JsxChild, contextFlags ContextFlags) *Type {
	attributesType := c.getApparentTypeOfContextualType(node.AsJsxElement().OpeningElement.Attributes(), contextFlags)
	// JSX expression is in children of JSX Element, we will look for an "children" attribute (we get the name from JSX.ElementAttributesProperty)
	jsxChildrenPropertyName := c.getJsxElementChildrenPropertyName(c.getJsxNamespaceAt(node))
	if !(attributesType != nil && !IsTypeAny(attributesType) && jsxChildrenPropertyName != ast.InternalSymbolNameMissing && jsxChildrenPropertyName != "") {
		return nil
	}
	realChildren := ast.GetSemanticJsxChildren(node.Children().Nodes)
	childIndex := slices.Index(realChildren, child)
	childFieldType := c.getTypeOfPropertyOfContextualType(attributesType, jsxChildrenPropertyName)
	if childFieldType == nil {
		return nil
	}
	if len(realChildren) == 1 {
		return childFieldType
	}
	return c.mapTypeEx(childFieldType, func(t *Type) *Type {
		if c.isArrayLikeType(t) {
			return c.getIndexedAccessType(t, c.getNumberLiteralType(jsnum.Number(childIndex)))
		}
		return t
	}, true /*noReductions*/)
}

func (c *Checker) discriminateContextualTypeByJSXAttributes(node *ast.Node, contextualType *Type) *Type {
	key := DiscriminatedContextualTypeKey{nodeId: ast.GetNodeId(node), typeId: contextualType.id}
	if discriminated := c.discriminatedContextualTypes[key]; discriminated != nil {
		return discriminated
	}
	jsxChildrenPropertyName := c.getJsxElementChildrenPropertyName(c.getJsxNamespaceAt(node))
	discriminantProperties := core.Filter(node.AsJsxAttributes().Properties.Nodes, func(p *ast.Node) bool {
		symbol := p.Symbol()
		if symbol == nil || !ast.IsJsxAttribute(p) {
			return false
		}
		initializer := p.Initializer()
		return (initializer == nil || c.isPossiblyDiscriminantValue(initializer)) && c.isDiscriminantProperty(contextualType, symbol.Name)
	})
	discriminantMembers := core.Filter(c.getPropertiesOfType(contextualType), func(s *ast.Symbol) bool {
		if s.Flags&ast.SymbolFlagsOptional == 0 || node.Symbol() == nil || len(node.Symbol().Members) == 0 {
			return false
		}
		element := node.Parent.Parent
		if s.Name == jsxChildrenPropertyName && ast.IsJsxElement(element) && len(ast.GetSemanticJsxChildren(element.Children().Nodes)) != 0 {
			return false
		}
		return node.Symbol().Members[s.Name] == nil && c.isDiscriminantProperty(contextualType, s.Name)
	})
	discriminator := &ObjectLiteralDiscriminator{c: c, props: discriminantProperties, members: discriminantMembers}
	discriminated := c.discriminateTypeByDiscriminableItems(contextualType, discriminator)
	c.discriminatedContextualTypes[key] = discriminated
	return discriminated
}

func (c *Checker) elaborateJsxComponents(node *ast.Node, source *Type, target *Type, relation *Relation, diagnosticOutput *[]*ast.Diagnostic) bool {
	reportedError := false
	for _, prop := range node.AsJsxAttributes().Properties.Nodes {
		if !ast.IsJsxSpreadAttribute(prop) && !isHyphenatedJsxName(prop.Name().Text()) {
			nameType := c.getStringLiteralType(prop.Name().Text())
			if nameType != nil && nameType.flags&TypeFlagsNever == 0 {
				reportedError = c.elaborateElement(source, target, relation, prop.Name(), prop.Initializer(), nameType, nil, diagnosticOutput) || reportedError
			}
		}
	}
	if ast.IsJsxOpeningElement(node.Parent) && ast.IsJsxElement(node.Parent.Parent) {
		containingElement := node.Parent.Parent // Containing JSXElement
		childrenPropName := c.getJsxElementChildrenPropertyName(c.getJsxNamespaceAt(node))
		if childrenPropName == ast.InternalSymbolNameMissing {
			childrenPropName = "children"
		}
		childrenNameType := c.getStringLiteralType(childrenPropName)
		childrenTargetType := c.getIndexedAccessType(target, childrenNameType)
		validChildren := ast.GetSemanticJsxChildren(containingElement.Children().Nodes)
		if len(validChildren) == 0 {
			return reportedError
		}
		moreThanOneRealChildren := len(validChildren) > 1
		var arrayLikeTargetParts *Type
		var nonArrayLikeTargetParts *Type
		iterableType := c.getGlobalIterableType()
		if iterableType != c.emptyGenericType {
			anyIterable := c.createIterableType(c.anyType)
			arrayLikeTargetParts = c.filterType(childrenTargetType, func(t *Type) bool { return c.isTypeAssignableTo(t, anyIterable) })
			nonArrayLikeTargetParts = c.filterType(childrenTargetType, func(t *Type) bool { return !c.isTypeAssignableTo(t, anyIterable) })
		} else {
			arrayLikeTargetParts = c.filterType(childrenTargetType, c.isArrayOrTupleLikeType)
			nonArrayLikeTargetParts = c.filterType(childrenTargetType, func(t *Type) bool { return !c.isArrayOrTupleLikeType(t) })
		}
		var invalidTextDiagnostic *diagnostics.Message
		getInvalidTextualChildDiagnostic := func() *diagnostics.Message {
			if invalidTextDiagnostic == nil {
				tagNameText := scanner.GetTextOfNode(node.Parent.TagName())
				diagnostic := diagnostics.X_0_components_don_t_accept_text_as_child_elements_Text_in_JSX_has_the_type_string_but_the_expected_type_of_1_is_2
				invalidTextDiagnostic = diagnostics.FormatMessage(diagnostic, tagNameText, childrenPropName, c.TypeToString(childrenTargetType))
			}
			return invalidTextDiagnostic
		}
		if moreThanOneRealChildren {
			if arrayLikeTargetParts != c.neverType {
				realSource := c.createTupleType(c.checkJsxChildren(containingElement, CheckModeNormal))
				children := c.generateJsxChildren(containingElement, getInvalidTextualChildDiagnostic)
				reportedError = c.elaborateIterableOrArrayLikeTargetElementwise(children, realSource, arrayLikeTargetParts, relation, diagnosticOutput) || reportedError
			} else if !c.isTypeRelatedTo(c.getIndexedAccessType(source, childrenNameType), childrenTargetType, relation) {
				// arity mismatch
				diag := c.error(containingElement.AsJsxElement().OpeningElement.TagName(), diagnostics.This_JSX_tag_s_0_prop_expects_a_single_child_of_type_1_but_multiple_children_were_provided, childrenPropName, c.TypeToString(childrenTargetType))
				c.reportDiagnostic(diag, diagnosticOutput)
				reportedError = true
			}
		} else {
			if nonArrayLikeTargetParts != c.neverType {
				child := validChildren[0]
				e := c.getElaborationElementForJsxChild(child, childrenNameType, getInvalidTextualChildDiagnostic)
				if e.errorNode != nil {
					reportedError = c.elaborateElement(source, target, relation, e.errorNode, e.innerExpression, e.nameType, e.errorMessage, diagnosticOutput) || reportedError
				}
			} else if !c.isTypeRelatedTo(c.getIndexedAccessType(source, childrenNameType), childrenTargetType, relation) {
				// arity mismatch
				diag := c.error(containingElement.AsJsxElement().OpeningElement.TagName(), diagnostics.This_JSX_tag_s_0_prop_expects_type_1_which_requires_multiple_children_but_only_a_single_child_was_provided, childrenPropName, c.TypeToString(childrenTargetType))
				c.reportDiagnostic(diag, diagnosticOutput)
				reportedError = true
			}
		}
	}
	return reportedError
}

type JsxElaborationElement struct {
	errorNode       *ast.Node
	innerExpression *ast.Node
	nameType        *Type
	errorMessage    *diagnostics.Message
}

func (c *Checker) generateJsxChildren(node *ast.Node, getInvalidTextDiagnostic func() *diagnostics.Message) iter.Seq[JsxElaborationElement] {
	return func(yield func(JsxElaborationElement) bool) {
		memberOffset := 0
		for i, child := range node.Children().Nodes {
			nameType := c.getNumberLiteralType(jsnum.Number(i - memberOffset))
			e := c.getElaborationElementForJsxChild(child, nameType, getInvalidTextDiagnostic)
			if e.errorNode != nil {
				if !yield(e) {
					return
				}
			} else {
				memberOffset++
			}
		}
	}
}

func (c *Checker) getElaborationElementForJsxChild(child *ast.Node, nameType *Type, getInvalidTextDiagnostic func() *diagnostics.Message) JsxElaborationElement {
	switch child.Kind {
	case ast.KindJsxExpression:
		// child is of the type of the expression
		return JsxElaborationElement{errorNode: child, innerExpression: child.Expression(), nameType: nameType}
	case ast.KindJsxText:
		if child.AsJsxText().ContainsOnlyTriviaWhiteSpaces {
			// Whitespace only jsx text isn't real jsx text
			return JsxElaborationElement{}
		}
		// child is a string
		return JsxElaborationElement{errorNode: child, innerExpression: nil, nameType: nameType, errorMessage: getInvalidTextDiagnostic()}
	case ast.KindJsxElement, ast.KindJsxSelfClosingElement, ast.KindJsxFragment:
		// child is of type JSX.Element
		return JsxElaborationElement{errorNode: child, innerExpression: child, nameType: nameType}
	}
	panic("Unhandled case in getElaborationElementForJsxChild")
}

func (c *Checker) elaborateIterableOrArrayLikeTargetElementwise(iterator iter.Seq[JsxElaborationElement], source *Type, target *Type, relation *Relation, diagnosticOutput *[]*ast.Diagnostic) bool {
	tupleOrArrayLikeTargetParts := c.filterType(target, c.isArrayOrTupleLikeType)
	nonTupleOrArrayLikeTargetParts := c.filterType(target, func(t *Type) bool { return !c.isArrayOrTupleLikeType(t) })
	// If `nonTupleOrArrayLikeTargetParts` is not `never`, then that should mean `Iterable` is defined.
	var iterationType *Type
	if nonTupleOrArrayLikeTargetParts != c.neverType {
		iterationType = c.getIterationTypeOfIterable(IterationUseForOf, IterationTypeKindYield, nonTupleOrArrayLikeTargetParts, nil /*errorNode*/)
	}
	reportedError := false
	for e := range iterator {
		prop := e.errorNode
		next := e.innerExpression
		nameType := e.nameType
		targetPropType := iterationType
		var targetIndexedPropType *Type
		if tupleOrArrayLikeTargetParts != c.neverType {
			targetIndexedPropType = c.getBestMatchIndexedAccessTypeOrUndefined(source, tupleOrArrayLikeTargetParts, nameType)
		}
		if targetIndexedPropType != nil && targetIndexedPropType.flags&TypeFlagsIndexedAccess == 0 {
			if iterationType != nil {
				targetPropType = c.getUnionType([]*Type{iterationType, targetIndexedPropType})
			} else {
				targetPropType = targetIndexedPropType
			}
		}
		if targetPropType == nil {
			continue
		}
		sourcePropType := c.getIndexedAccessTypeOrUndefined(source, nameType, AccessFlagsNone, nil, nil)
		if sourcePropType == nil {
			continue
		}
		propName := c.getPropertyNameFromIndex(nameType, nil /*accessNode*/)
		if !c.checkTypeRelatedTo(sourcePropType, targetPropType, relation, nil /*errorNode*/) {
			elaborated := next != nil && c.elaborateError(next, sourcePropType, targetPropType, relation, nil /*headMessage*/, diagnosticOutput)
			reportedError = true
			if !elaborated {
				// Issue error on the prop itself, since the prop couldn't elaborate the error. Use the expression type, if available.
				specificSource := sourcePropType
				if next != nil {
					specificSource = c.checkExpressionForMutableLocationWithContextualType(next, sourcePropType)
				}
				if c.exactOptionalPropertyTypes && c.isExactOptionalPropertyMismatch(specificSource, targetPropType) {
					diag := createDiagnosticForNode(prop, diagnostics.Type_0_is_not_assignable_to_type_1_with_exactOptionalPropertyTypes_Colon_true_Consider_adding_undefined_to_the_type_of_the_target, c.TypeToString(specificSource), c.TypeToString(targetPropType))
					c.reportDiagnostic(diag, diagnosticOutput)
				} else {
					targetIsOptional := propName != ast.InternalSymbolNameMissing && core.OrElse(c.getPropertyOfType(tupleOrArrayLikeTargetParts, propName), c.unknownSymbol).Flags&ast.SymbolFlagsOptional != 0
					sourceIsOptional := propName != ast.InternalSymbolNameMissing && core.OrElse(c.getPropertyOfType(source, propName), c.unknownSymbol).Flags&ast.SymbolFlagsOptional != 0
					targetPropType = c.removeMissingType(targetPropType, targetIsOptional)
					sourcePropType = c.removeMissingType(sourcePropType, targetIsOptional && sourceIsOptional)
					result := c.checkTypeRelatedToEx(specificSource, targetPropType, relation, prop, e.errorMessage, diagnosticOutput)
					if result && specificSource != sourcePropType {
						// If for whatever reason the expression type doesn't yield an error, make sure we still issue an error on the sourcePropType
						c.checkTypeRelatedToEx(sourcePropType, targetPropType, relation, prop, e.errorMessage, diagnosticOutput)
					}
				}
			}
		}
	}
	return reportedError
}

func (c *Checker) getSuggestedSymbolForNonexistentJSXAttribute(name string, containingType *Type) *ast.Symbol {
	properties := c.getPropertiesOfType(containingType)
	var jsxSpecific *ast.Symbol
	switch name {
	case "for":
		jsxSpecific = core.Find(properties, func(x *ast.Symbol) bool { return ast.SymbolName(x) == "htmlFor" })
	case "class":
		jsxSpecific = core.Find(properties, func(x *ast.Symbol) bool { return ast.SymbolName(x) == "className" })
	}
	if jsxSpecific != nil {
		return jsxSpecific
	}
	return c.getSpellingSuggestionForName(name, properties, ast.SymbolFlagsValue)
}

func (c *Checker) getJSXFragmentType(node *ast.Node) *Type {
	// An opening fragment is required in order for `getJsxNamespace` to give the fragment factory
	links := c.sourceFileLinks.Get(ast.GetSourceFileOfNode(node))
	if links.jsxFragmentType != nil {
		return links.jsxFragmentType
	}
	jsxFragmentFactoryName := c.getJsxNamespace(node)
	// #38720/60122, allow null as jsxFragmentFactory
	shouldResolveFactoryReference := (c.compilerOptions.Jsx == core.JsxEmitReact || c.compilerOptions.JsxFragmentFactory != "") && jsxFragmentFactoryName != "null"
	if !shouldResolveFactoryReference {
		links.jsxFragmentType = c.anyType
		return links.jsxFragmentType
	}
	jsxFactorySymbol := c.getJsxNamespaceContainerForImplicitImport(node)
	if jsxFactorySymbol == nil {
		shouldModuleRefErr := c.compilerOptions.Jsx != core.JsxEmitPreserve && c.compilerOptions.Jsx != core.JsxEmitReactNative
		flags := ast.SymbolFlagsValue
		if !shouldModuleRefErr {
			flags &= ^ast.SymbolFlagsEnum
		}
		jsxFactorySymbol = c.resolveName(node, jsxFragmentFactoryName, flags, diagnostics.Using_JSX_fragments_requires_fragment_factory_0_to_be_in_scope_but_it_could_not_be_found, true /*isUse*/, false /*excludeGlobals*/)
	}
	if jsxFactorySymbol == nil {
		links.jsxFragmentType = c.errorType
		return links.jsxFragmentType
	}
	if jsxFactorySymbol.Name == ReactNames.Fragment {
		links.jsxFragmentType = c.getTypeOfSymbol(jsxFactorySymbol)
		return links.jsxFragmentType
	}
	resolvedAlias := jsxFactorySymbol
	if jsxFactorySymbol.Flags&ast.SymbolFlagsAlias != 0 {
		resolvedAlias = c.resolveAlias(jsxFactorySymbol)
	}
	if jsxFactorySymbol != nil {
		reactExports := c.getExportsOfSymbol(resolvedAlias)
		typeSymbol := c.getSymbol(reactExports, ReactNames.Fragment, ast.SymbolFlagsBlockScopedVariable)
		if typeSymbol != nil {
			links.jsxFragmentType = c.getTypeOfSymbol(typeSymbol)
		} else {
			links.jsxFragmentType = c.errorType
		}
	}
	return links.jsxFragmentType
}

func (c *Checker) resolveJsxOpeningLikeElement(node *ast.Node, candidatesOutArray *[]*Signature, checkMode CheckMode) *Signature {
	isJsxOpenFragment := ast.IsJsxOpeningFragment(node)
	var exprTypes *Type
	if !isJsxOpenFragment {
		if isJsxIntrinsicTagName(node.TagName()) {
			result := c.getIntrinsicAttributesTypeFromJsxOpeningLikeElement(node)
			fakeSignature := c.createSignatureForJSXIntrinsic(node, result)
			c.checkTypeAssignableToAndOptionallyElaborate(c.checkExpressionWithContextualType(node.Attributes(), c.getEffectiveFirstArgumentForJsxSignature(fakeSignature, node), nil /*inferenceContext*/, CheckModeNormal), result, node.TagName(), node.Attributes(), nil, nil)
			typeArguments := node.TypeArguments()
			if len(typeArguments) != 0 {
				c.checkSourceElements(typeArguments)
				c.diagnostics.Add(ast.NewDiagnostic(ast.GetSourceFileOfNode(node), node.TypeArgumentList().Loc, diagnostics.Expected_0_type_arguments_but_got_1, 0, len(typeArguments)))
			}
			return fakeSignature
		}
		exprTypes = c.checkExpression(node.TagName())
	} else {
		exprTypes = c.getJSXFragmentType(node)
	}
	apparentType := c.getApparentType(exprTypes)
	if c.isErrorType(apparentType) {
		return c.resolveErrorCall(node)
	}
	signatures := c.getUninstantiatedJsxSignaturesOfType(exprTypes, node)
	if c.isUntypedFunctionCall(exprTypes, apparentType, len(signatures), 0 /*constructSignatures*/) {
		return c.resolveUntypedCall(node)
	}
	if len(signatures) == 0 {
		// We found no signatures at all, which is an error
		if isJsxOpenFragment {
			c.error(node, diagnostics.JSX_element_type_0_does_not_have_any_construct_or_call_signatures, scanner.GetTextOfNode(node))
		} else {
			c.error(node.TagName(), diagnostics.JSX_element_type_0_does_not_have_any_construct_or_call_signatures, scanner.GetTextOfNode(node.TagName()))
		}
		return c.resolveErrorCall(node)
	}
	return c.resolveCall(node, signatures, candidatesOutArray, checkMode, SignatureFlagsNone, nil)
}

// Check if the given signature can possibly be a signature called by the JSX opening-like element.
// @param node a JSX opening-like element we are trying to figure its call signature
// @param signature a candidate signature we are trying whether it is a call signature
// @param relation a relationship to check parameter and argument type
func (c *Checker) checkApplicableSignatureForJsxCallLikeElement(node *ast.Node, signature *Signature, relation *Relation, checkMode CheckMode, reportErrors bool, diagnosticOutput *[]*ast.Diagnostic) bool {
	// Stateless function components can have maximum of three arguments: "props", "context", and "updater".
	// However "context" and "updater" are implicit and can't be specify by users. Only the first parameter, props,
	// can be specified by users through attributes property.
	paramType := c.getEffectiveFirstArgumentForJsxSignature(signature, node)
	var attributesType *Type
	if ast.IsJsxOpeningFragment(node) {
		attributesType = c.createJsxAttributesTypeFromAttributesProperty(node, CheckModeNormal)
	} else {
		attributesType = c.checkExpressionWithContextualType(node.Attributes(), paramType, nil /*inferenceContext*/, checkMode)
	}
	var checkAttributesType *Type
	checkTagNameDoesNotExpectTooManyArguments := func() bool {
		if c.getJsxNamespaceContainerForImplicitImport(node) != nil {
			return true // factory is implicitly jsx/jsxdev - assume it fits the bill, since we don't strongly look for the jsx/jsxs/jsxDEV factory APIs anywhere else (at least not yet)
		}
		// We assume fragments have the correct arity since the node does not have attributes
		var tagType *Type
		if (ast.IsJsxOpeningElement(node) || ast.IsJsxSelfClosingElement(node)) && !(isJsxIntrinsicTagName(node.TagName()) || ast.IsJsxNamespacedName(node.TagName())) {
			tagType = c.checkExpression(node.TagName())
		}
		if tagType == nil {
			return true
		}
		tagCallSignatures := c.getSignaturesOfType(tagType, SignatureKindCall)
		if len(tagCallSignatures) == 0 {
			return true
		}
		factory := c.getJsxFactoryEntity(node)
		if factory == nil {
			return true
		}
		factorySymbol := c.resolveEntityName(factory, ast.SymbolFlagsValue, true /*ignoreErrors*/, false /*dontResolveAlias*/, node)
		if factorySymbol == nil {
			return true
		}

		factoryType := c.getTypeOfSymbol(factorySymbol)
		callSignatures := c.getSignaturesOfType(factoryType, SignatureKindCall)
		if len(callSignatures) == 0 {
			return true
		}
		hasFirstParamSignatures := false
		maxParamCount := 0
		// Check that _some_ first parameter expects a FC-like thing, and that some overload of the SFC expects an acceptable number of arguments
		for _, sig := range callSignatures {
			firstparam := c.getTypeAtPosition(sig, 0)
			signaturesOfParam := c.getSignaturesOfType(firstparam, SignatureKindCall)
			if len(signaturesOfParam) == 0 {
				continue
			}
			for _, paramSig := range signaturesOfParam {
				hasFirstParamSignatures = true
				if c.hasEffectiveRestParameter(paramSig) {
					return true // some signature has a rest param, so function components can have an arbitrary number of arguments
				}
				paramCount := c.getParameterCount(paramSig)
				if paramCount > maxParamCount {
					maxParamCount = paramCount
				}
			}
		}
		if !hasFirstParamSignatures {
			// Not a single signature had a first parameter which expected a signature - for back compat, and
			// to guard against generic factories which won't have signatures directly, do not error
			return true
		}
		absoluteMinArgCount := math.MaxInt
		for _, tagSig := range tagCallSignatures {
			tagRequiredArgCount := c.getMinArgumentCount(tagSig)
			if tagRequiredArgCount < absoluteMinArgCount {
				absoluteMinArgCount = tagRequiredArgCount
			}
		}
		if absoluteMinArgCount <= maxParamCount {
			return true // some signature accepts the number of arguments the function component provides
		}
		if reportErrors {
			tagName := node.TagName()
			// We will not report errors in this function for fragments, since we do not check them in this function
			diag := NewDiagnosticForNode(tagName, diagnostics.Tag_0_expects_at_least_1_arguments_but_the_JSX_factory_2_provides_at_most_3, entityNameToString(tagName), absoluteMinArgCount, entityNameToString(factory), maxParamCount)
			tagNameSymbol := c.getSymbolAtLocation(tagName, false)
			if tagNameSymbol != nil && tagNameSymbol.ValueDeclaration != nil {
				diag.AddRelatedInfo(NewDiagnosticForNode(tagNameSymbol.ValueDeclaration, diagnostics.X_0_is_declared_here, entityNameToString(tagName)))
			}
			c.reportDiagnostic(diag, diagnosticOutput)
		}
		return false
	}
	if checkMode&CheckModeSkipContextSensitive != 0 {
		checkAttributesType = c.getRegularTypeOfObjectLiteral(attributesType)
	} else {
		checkAttributesType = attributesType
	}
	if !checkTagNameDoesNotExpectTooManyArguments() {
		return false
	}
	var errorNode *ast.Node
	if reportErrors {
		if ast.IsJsxOpeningFragment(node) {
			errorNode = node
		} else {
			errorNode = node.TagName()
		}
	}
	var attributes *ast.Node
	if !ast.IsJsxOpeningFragment(node) {
		attributes = node.Attributes()
	}
	return c.checkTypeRelatedToAndOptionallyElaborate(checkAttributesType, paramType, relation, errorNode, attributes, nil, diagnosticOutput)
}

// Get attributes type of the JSX opening-like element. The result is from resolving "attributes" property of the opening-like element.
//
// @param openingLikeElement a JSX opening-like element
// @param filter a function to remove attributes that will not participate in checking whether attributes are assignable
// @return an anonymous type (similar to the one returned by checkObjectLiteral) in which its properties are attributes property.
// @remarks Because this function calls getSpreadType, it needs to use the same checks as checkObjectLiteral,
// which also calls getSpreadType.
func (c *Checker) createJsxAttributesTypeFromAttributesProperty(openingLikeElement *ast.Node, checkMode CheckMode) *Type {
	var allAttributesTable ast.SymbolTable
	if c.strictNullChecks {
		allAttributesTable = make(ast.SymbolTable)
	}
	attributesTable := make(ast.SymbolTable)
	var attributesSymbol *ast.Symbol
	attributeParent := openingLikeElement
	spread := c.emptyJsxObjectType
	var hasSpreadAnyType bool
	var typeToIntersect *Type
	var explicitlySpecifyChildrenAttribute bool
	objectFlags := ObjectFlagsJsxAttributes
	createJsxAttributesType := func() *Type {
		objectFlags |= ObjectFlagsFreshLiteral
		result := c.newAnonymousType(attributesSymbol, attributesTable, nil, nil, nil)
		result.objectFlags |= objectFlags | ObjectFlagsObjectLiteral | ObjectFlagsContainsObjectOrArrayLiteral
		return result
	}
	jsxChildrenPropertyName := c.getJsxElementChildrenPropertyName(c.getJsxNamespaceAt(openingLikeElement))
	isJsxOpenFragment := ast.IsJsxOpeningFragment(openingLikeElement)
	if !isJsxOpenFragment {
		attributes := openingLikeElement.Attributes()
		attributesSymbol = attributes.Symbol()
		attributeParent = attributes
		contextualType := c.getContextualType(attributes, ContextFlagsNone)
		// Create anonymous type from given attributes symbol table.
		// @param symbol a symbol of JsxAttributes containing attributes corresponding to attributesTable
		// @param attributesTable a symbol table of attributes property
		for _, attributeDecl := range attributes.AsJsxAttributes().Properties.Nodes {
			member := attributeDecl.Symbol()
			if ast.IsJsxAttribute(attributeDecl) {
				exprType := c.checkJsxAttribute(attributeDecl, checkMode)
				objectFlags |= exprType.objectFlags & ObjectFlagsPropagatingFlags
				attributeSymbol := c.newSymbol(ast.SymbolFlagsProperty|member.Flags, member.Name)
				attributeSymbol.Declarations = member.Declarations
				attributeSymbol.Parent = member.Parent
				if member.ValueDeclaration != nil {
					attributeSymbol.ValueDeclaration = member.ValueDeclaration
				}
				links := c.valueSymbolLinks.Get(attributeSymbol)
				links.resolvedType = exprType
				links.target = member
				attributesTable[attributeSymbol.Name] = attributeSymbol
				if allAttributesTable != nil {
					allAttributesTable[attributeSymbol.Name] = attributeSymbol
				}
				if attributeDecl.Name().Text() == jsxChildrenPropertyName {
					explicitlySpecifyChildrenAttribute = true
				}
				if contextualType != nil {
					prop := c.getPropertyOfType(contextualType, member.Name)
					if prop != nil && prop.Declarations != nil && c.isDeprecatedSymbol(prop) && ast.IsIdentifier(attributeDecl.Name()) {
						c.addDeprecatedSuggestion(attributeDecl.Name(), prop.Declarations, attributeDecl.Name().Text())
					}
				}
				if contextualType != nil && checkMode&CheckModeInferential != 0 && checkMode&CheckModeSkipContextSensitive == 0 && c.isContextSensitive(attributeDecl) {
					inferenceContext := c.getInferenceContext(attributes)
					// Debug.assert(inferenceContext)
					// In CheckMode.Inferential we should always have an inference context
					inferenceNode := attributeDecl.Initializer().Expression()
					c.addIntraExpressionInferenceSite(inferenceContext, inferenceNode, exprType)
				}
			} else {
				// Debug.assert(attributeDecl.Kind == ast.KindJsxSpreadAttribute)
				if len(attributesTable) != 0 {
					spread = c.getSpreadType(spread, createJsxAttributesType(), attributesSymbol, objectFlags, false /*readonly*/)
					attributesTable = make(ast.SymbolTable)
				}
				exprType := c.getReducedType(c.checkExpressionEx(attributeDecl.Expression(), checkMode&CheckModeInferential))
				if IsTypeAny(exprType) {
					hasSpreadAnyType = true
				}
				if c.isValidSpreadType(exprType) {
					spread = c.getSpreadType(spread, exprType, attributesSymbol, objectFlags, false /*readonly*/)
					if allAttributesTable != nil {
						c.checkSpreadPropOverrides(exprType, allAttributesTable, attributeDecl)
					}
				} else {
					c.error(attributeDecl.Expression(), diagnostics.Spread_types_may_only_be_created_from_object_types)
					if typeToIntersect != nil {
						typeToIntersect = c.getIntersectionType([]*Type{typeToIntersect, exprType})
					} else {
						typeToIntersect = exprType
					}
				}
			}
		}
		if !hasSpreadAnyType {
			if len(attributesTable) != 0 {
				spread = c.getSpreadType(spread, createJsxAttributesType(), attributesSymbol, objectFlags, false /*readonly*/)
			}
		}
	}
	parentHasSemanticJsxChildren := func(openingLikeElement *ast.Node) bool {
		// Handle children attribute
		parent := openingLikeElement.Parent
		if parent == nil {
			return false
		}
		var children []*ast.Node

		switch {
		case ast.IsJsxElement(parent):
			// We have to check that openingElement of the parent is the one we are visiting as this may not be true for selfClosingElement
			if parent.AsJsxElement().OpeningElement == openingLikeElement {
				children = parent.AsJsxElement().Children.Nodes
			}
		case ast.IsJsxFragment(parent):
			if parent.AsJsxFragment().OpeningFragment == openingLikeElement {
				children = parent.AsJsxFragment().Children.Nodes
			}
		}
		return len(ast.GetSemanticJsxChildren(children)) != 0
	}
<<<<<<< HEAD
	// We have to check that openingElement of the parent is the one we are visiting as this may not be true for selfClosingElement
	if parent != nil && parent.AsJsxElement().OpeningElement == openingLikeElement && len(getSemanticJsxChildren(parent.AsJsxElement().Children.Nodes)) != 0 {
		childTypes := c.checkJsxChildren(parent, checkMode)
=======
	if parentHasSemanticJsxChildren(openingLikeElement) {
		var childTypes []*Type = c.checkJsxChildren(openingLikeElement.Parent, checkMode)
>>>>>>> 740d5bbf
		if !hasSpreadAnyType && jsxChildrenPropertyName != ast.InternalSymbolNameMissing && jsxChildrenPropertyName != "" {
			// Error if there is a attribute named "children" explicitly specified and children element.
			// This is because children element will overwrite the value from attributes.
			// Note: we will not warn "children" attribute overwritten if "children" attribute is specified in object spread.
			if explicitlySpecifyChildrenAttribute {
				c.error(attributeParent, diagnostics.X_0_are_specified_twice_The_attribute_named_0_will_be_overwritten, jsxChildrenPropertyName)
			}
			var childrenContextualType *Type
			if ast.IsJsxOpeningElement(openingLikeElement) {
				if contextualType := c.getApparentTypeOfContextualType(openingLikeElement.Attributes(), ContextFlagsNone); contextualType != nil {
					childrenContextualType = c.getTypeOfPropertyOfContextualType(contextualType, jsxChildrenPropertyName)
				}
			}
			// If there are children in the body of JSX element, create dummy attribute "children" with the union of children types so that it will pass the attribute checking process
			childrenPropSymbol := c.newSymbol(ast.SymbolFlagsProperty, jsxChildrenPropertyName)
			links := c.valueSymbolLinks.Get(childrenPropSymbol)
			switch {
			case len(childTypes) == 1:
				links.resolvedType = childTypes[0]
			case childrenContextualType != nil && someType(childrenContextualType, c.isTupleLikeType):
				links.resolvedType = c.createTupleType(childTypes)
			default:
				links.resolvedType = c.createArrayType(c.getUnionType(childTypes))
			}
			// Fake up a property declaration for the children
			childrenPropSymbol.ValueDeclaration = c.factory.NewPropertySignatureDeclaration(nil, c.factory.NewIdentifier(jsxChildrenPropertyName), nil /*postfixToken*/, nil /*type*/, nil /*initializer*/)
			childrenPropSymbol.ValueDeclaration.Parent = attributeParent
			childrenPropSymbol.ValueDeclaration.AsPropertySignatureDeclaration().Symbol = childrenPropSymbol
			childPropMap := make(ast.SymbolTable)
			childPropMap[jsxChildrenPropertyName] = childrenPropSymbol
			spread = c.getSpreadType(spread, c.newAnonymousType(attributesSymbol, childPropMap, nil, nil, nil), attributesSymbol, objectFlags, false /*readonly*/)
		}
	}
	if hasSpreadAnyType {
		return c.anyType
	}
	if typeToIntersect != nil {
		if spread != c.emptyJsxObjectType {
			return c.getIntersectionType([]*Type{typeToIntersect, spread})
		}
		return typeToIntersect
	}
	if spread == c.emptyJsxObjectType {
		return createJsxAttributesType()
	}
	return spread
}

func (c *Checker) checkJsxAttribute(node *ast.Node, checkMode CheckMode) *Type {
	if node.Initializer() != nil {
		return c.checkExpressionForMutableLocation(node.Initializer(), checkMode)
	}
	// <Elem attr /> is sugar for <Elem attr={true} />
	return c.trueType
}

func (c *Checker) checkJsxChildren(node *ast.Node, checkMode CheckMode) []*Type {
	var childTypes []*Type
	for _, child := range node.Children().Nodes {
		// In React, JSX text that contains only whitespaces will be ignored so we don't want to type-check that
		// because then type of children property will have constituent of string type.
		if ast.IsJsxText(child) {
			if !child.AsJsxText().ContainsOnlyTriviaWhiteSpaces {
				childTypes = append(childTypes, c.stringType)
			}
		} else if ast.IsJsxExpression(child) && child.Expression() == nil {
			// empty jsx expressions don't *really* count as present children
			continue
		} else {
			childTypes = append(childTypes, c.checkExpressionForMutableLocation(child, checkMode))
		}
	}
	return childTypes
}

func (c *Checker) getUninstantiatedJsxSignaturesOfType(elementType *Type, caller *ast.Node) []*Signature {
	if elementType.flags&TypeFlagsString != 0 {
		return []*Signature{c.anySignature}
	}
	if elementType.flags&TypeFlagsStringLiteral != 0 {
		intrinsicType := c.getIntrinsicAttributesTypeFromStringLiteralType(elementType, caller)
		if intrinsicType == nil {
			c.error(caller, diagnostics.Property_0_does_not_exist_on_type_1, getStringLiteralValue(elementType), "JSX."+JsxNames.IntrinsicElements)
			return nil
		}
		fakeSignature := c.createSignatureForJSXIntrinsic(caller, intrinsicType)
		return []*Signature{fakeSignature}
	}
	apparentElemType := c.getApparentType(elementType)
	// Resolve the signatures, preferring constructor
	signatures := c.getSignaturesOfType(apparentElemType, SignatureKindConstruct)
	if len(signatures) == 0 {
		// No construct signatures, try call signatures
		signatures = c.getSignaturesOfType(apparentElemType, SignatureKindCall)
	}
	if len(signatures) == 0 && apparentElemType.flags&TypeFlagsUnion != 0 {
		// If each member has some combination of new/call signatures; make a union signature list for those
		signatures = c.getUnionSignatures(core.Map(apparentElemType.Types(), func(t *Type) []*Signature {
			return c.getUninstantiatedJsxSignaturesOfType(t, caller)
		}))
	}
	return signatures
}

func (c *Checker) getEffectiveFirstArgumentForJsxSignature(signature *Signature, node *ast.Node) *Type {
	if ast.IsJsxOpeningFragment(node) || c.getJsxReferenceKind(node) != JsxReferenceKindComponent {
		return c.getJsxPropsTypeFromCallSignature(signature, node)
	}
	return c.getJsxPropsTypeFromClassType(signature, node)
}

func (c *Checker) getJsxPropsTypeFromCallSignature(sig *Signature, context *ast.Node) *Type {
	propsType := c.getTypeOfFirstParameterOfSignatureWithFallback(sig, c.unknownType)
	propsType = c.getJsxManagedAttributesFromLocatedAttributes(context, c.getJsxNamespaceAt(context), propsType)
	intrinsicAttribs := c.getJsxType(JsxNames.IntrinsicAttributes, context)
	if !c.isErrorType(intrinsicAttribs) {
		propsType = c.intersectTypes(intrinsicAttribs, propsType)
	}
	return propsType
}

func (c *Checker) getJsxPropsTypeFromClassType(sig *Signature, context *ast.Node) *Type {
	ns := c.getJsxNamespaceAt(context)
	forcedLookupLocation := c.getJsxElementPropertiesName(ns)
	var attributesType *Type
	switch forcedLookupLocation {
	case ast.InternalSymbolNameMissing:
		attributesType = c.getTypeOfFirstParameterOfSignatureWithFallback(sig, c.unknownType)
	case "":
		attributesType = c.getReturnTypeOfSignature(sig)
	default:
		attributesType = c.getJsxPropsTypeForSignatureFromMember(sig, forcedLookupLocation)
		if attributesType == nil && len(context.Attributes().AsJsxAttributes().Properties.Nodes) != 0 {
			// There is no property named 'props' on this instance type
			c.error(context, diagnostics.JSX_element_class_does_not_support_attributes_because_it_does_not_have_a_0_property, forcedLookupLocation)
		}
	}
	if attributesType == nil {
		return c.unknownType
	}
	attributesType = c.getJsxManagedAttributesFromLocatedAttributes(context, ns, attributesType)
	if IsTypeAny(attributesType) {
		// Props is of type 'any' or unknown
		return attributesType
	}
	// Normal case -- add in IntrinsicClassElements<T> and IntrinsicElements
	apparentAttributesType := attributesType
	intrinsicClassAttribs := c.getJsxType(JsxNames.IntrinsicClassAttributes, context)
	if !c.isErrorType(intrinsicClassAttribs) {
		typeParams := c.getLocalTypeParametersOfClassOrInterfaceOrTypeAlias(intrinsicClassAttribs.symbol)
		hostClassType := c.getReturnTypeOfSignature(sig)
		var libraryManagedAttributeType *Type
		if typeParams != nil {
			// apply JSX.IntrinsicClassElements<hostClassType, ...>
			inferredArgs := c.fillMissingTypeArguments([]*Type{hostClassType}, typeParams, c.getMinTypeArgumentCount(typeParams))
			libraryManagedAttributeType = c.instantiateType(intrinsicClassAttribs, newTypeMapper(typeParams, inferredArgs))
		} else {
			libraryManagedAttributeType = intrinsicClassAttribs
		}
		apparentAttributesType = c.intersectTypes(libraryManagedAttributeType, apparentAttributesType)
	}
	intrinsicAttribs := c.getJsxType(JsxNames.IntrinsicAttributes, context)
	if !c.isErrorType(intrinsicAttribs) {
		apparentAttributesType = c.intersectTypes(intrinsicAttribs, apparentAttributesType)
	}
	return apparentAttributesType
}

func (c *Checker) getJsxPropsTypeForSignatureFromMember(sig *Signature, forcedLookupLocation string) *Type {
	if sig.composite != nil {
		// JSX Elements using the legacy `props`-field based lookup (eg, react class components) need to treat the `props` member as an input
		// instead of an output position when resolving the signature. We need to go back to the input signatures of the composite signature,
		// get the type of `props` on each return type individually, and then _intersect them_, rather than union them (as would normally occur
		// for a union signature). It's an unfortunate quirk of looking in the output of the signature for the type we want to use for the input.
		// The default behavior of `getTypeOfFirstParameterOfSignatureWithFallback` when no `props` member name is defined is much more sane.
		var results []*Type
		for _, signature := range sig.composite.signatures {
			instance := c.getReturnTypeOfSignature(signature)
			if IsTypeAny(instance) {
				return instance
			}
			propType := c.getTypeOfPropertyOfType(instance, forcedLookupLocation)
			if propType == nil {
				return nil
			}
			results = append(results, propType)
		}
		return c.getIntersectionType(results)
		// Same result for both union and intersection signatures
	}
	instanceType := c.getReturnTypeOfSignature(sig)
	if IsTypeAny(instanceType) {
		return instanceType
	}
	return c.getTypeOfPropertyOfType(instanceType, forcedLookupLocation)
}

func (c *Checker) getJsxManagedAttributesFromLocatedAttributes(context *ast.Node, ns *ast.Symbol, attributesType *Type) *Type {
	managedSym := c.getJsxLibraryManagedAttributes(ns)
	if managedSym != nil {
		ctorType := c.getStaticTypeOfReferencedJsxConstructor(context)
		result := c.instantiateAliasOrInterfaceWithDefaults(managedSym, []*Type{ctorType, attributesType})
		if result != nil {
			return result
		}
	}
	return attributesType
}

func (c *Checker) instantiateAliasOrInterfaceWithDefaults(managedSym *ast.Symbol, typeArguments []*Type) *Type {
	declaredManagedType := c.getDeclaredTypeOfSymbol(managedSym)
	// fetches interface type, or initializes symbol links type parmaeters
	if managedSym.Flags&ast.SymbolFlagsTypeAlias != 0 {
		params := c.typeAliasLinks.Get(managedSym).typeParameters
		if len(params) >= len(typeArguments) {
			args := c.fillMissingTypeArguments(typeArguments, params, len(typeArguments))
			if len(args) == 0 {
				return declaredManagedType
			}
			return c.getTypeAliasInstantiation(managedSym, args, nil)
		}
	}
	if len(declaredManagedType.AsInterfaceType().TypeParameters()) >= len(typeArguments) {
		args := c.fillMissingTypeArguments(typeArguments, declaredManagedType.AsInterfaceType().TypeParameters(), len(typeArguments))
		return c.createTypeReference(declaredManagedType, args)
	}
	return nil
}

func (c *Checker) getJsxLibraryManagedAttributes(jsxNamespace *ast.Symbol) *ast.Symbol {
	if jsxNamespace != nil {
		return c.getSymbol(jsxNamespace.Exports, JsxNames.LibraryManagedAttributes, ast.SymbolFlagsType)
	}
	return nil
}

func (c *Checker) getJsxElementTypeSymbol(jsxNamespace *ast.Symbol) *ast.Symbol {
	// JSX.ElementType [symbol]
	if jsxNamespace != nil {
		return c.getSymbol(jsxNamespace.Exports, JsxNames.ElementType, ast.SymbolFlagsType)
	}
	return nil
}

// e.g. "props" for React.d.ts,
// or InternalSymbolNameMissing if ElementAttributesProperty doesn't exist (which means all
//
//	non-intrinsic elements' attributes type is 'any'),
//
// or "" if it has 0 properties (which means every
//
//	non-intrinsic elements' attributes type is the element instance type)
func (c *Checker) getJsxElementPropertiesName(jsxNamespace *ast.Symbol) string {
	return c.getNameFromJsxElementAttributesContainer(JsxNames.ElementAttributesPropertyNameContainer, jsxNamespace)
}

func (c *Checker) getJsxElementChildrenPropertyName(jsxNamespace *ast.Symbol) string {
	if c.compilerOptions.Jsx == core.JsxEmitReactJSX || c.compilerOptions.Jsx == core.JsxEmitReactJSXDev {
		// In these JsxEmit modes the children property is fixed to 'children'
		return "children"
	}
	return c.getNameFromJsxElementAttributesContainer(JsxNames.ElementChildrenAttributeNameContainer, jsxNamespace)
}

// Look into JSX namespace and then look for container with matching name as nameOfAttribPropContainer.
// Get a single property from that container if existed. Report an error if there are more than one property.
//
// @param nameOfAttribPropContainer a string of value JsxNames.ElementAttributesPropertyNameContainer or JsxNames.ElementChildrenAttributeNameContainer
//
//	if other string is given or the container doesn't exist, return undefined.
func (c *Checker) getNameFromJsxElementAttributesContainer(nameOfAttribPropContainer string, jsxNamespace *ast.Symbol) string {
	// JSX.ElementAttributesProperty | JSX.ElementChildrenAttribute [symbol]
	if jsxNamespace != nil {
		jsxElementAttribPropInterfaceSym := c.getSymbol(jsxNamespace.Exports, nameOfAttribPropContainer, ast.SymbolFlagsType)
		if jsxElementAttribPropInterfaceSym != nil {
			jsxElementAttribPropInterfaceType := c.getDeclaredTypeOfSymbol(jsxElementAttribPropInterfaceSym)
			propertiesOfJsxElementAttribPropInterface := c.getPropertiesOfType(jsxElementAttribPropInterfaceType)
			// Element Attributes has zero properties, so the element attributes type will be the class instance type
			if len(propertiesOfJsxElementAttribPropInterface) == 0 {
				return ""
			}
			if len(propertiesOfJsxElementAttribPropInterface) == 1 {
				return propertiesOfJsxElementAttribPropInterface[0].Name
			}
			if len(propertiesOfJsxElementAttribPropInterface) > 1 && len(jsxElementAttribPropInterfaceSym.Declarations) != 0 {
				// More than one property on ElementAttributesProperty is an error
				c.error(jsxElementAttribPropInterfaceSym.Declarations[0], diagnostics.The_global_type_JSX_0_may_not_have_more_than_one_property, nameOfAttribPropContainer)
			}
		}
	}
	return ast.InternalSymbolNameMissing
}

func (c *Checker) getStaticTypeOfReferencedJsxConstructor(context *ast.Node) *Type {
	if ast.IsJsxOpeningFragment(context) {
		return c.getJSXFragmentType(context)
	}
	if isJsxIntrinsicTagName(context.TagName()) {
		result := c.getIntrinsicAttributesTypeFromJsxOpeningLikeElement(context)
		fakeSignature := c.createSignatureForJSXIntrinsic(context, result)
		return c.getOrCreateTypeFromSignature(fakeSignature, nil)
	}
	tagType := c.checkExpressionCached(context.TagName())
	if tagType.flags&TypeFlagsStringLiteral != 0 {
		result := c.getIntrinsicAttributesTypeFromStringLiteralType(tagType, context)
		if result == nil {
			return c.errorType
		}
		fakeSignature := c.createSignatureForJSXIntrinsic(context, result)
		return c.getOrCreateTypeFromSignature(fakeSignature, nil)
	}
	return tagType
}

func (c *Checker) getIntrinsicAttributesTypeFromStringLiteralType(t *Type, location *ast.Node) *Type {
	// If the elemType is a stringLiteral type, we can then provide a check to make sure that the string literal type is one of the Jsx intrinsic element type
	// For example:
	//      var CustomTag: "h1" = "h1";
	//      <CustomTag> Hello World </CustomTag>
	intrinsicElementsType := c.getJsxType(JsxNames.IntrinsicElements, location)
	if !c.isErrorType(intrinsicElementsType) {
		stringLiteralTypeName := getStringLiteralValue(t)
		intrinsicProp := c.getPropertyOfType(intrinsicElementsType, stringLiteralTypeName)
		if intrinsicProp != nil {
			return c.getTypeOfSymbol(intrinsicProp)
		}
		indexSignatureType := c.getIndexTypeOfType(intrinsicElementsType, c.stringType)
		if indexSignatureType != nil {
			return indexSignatureType
		}
		return nil
	}
	// If we need to report an error, we already done so here. So just return any to prevent any more error downstream
	return c.anyType
}

func (c *Checker) getJsxReferenceKind(node *ast.Node) JsxReferenceKind {
	if isJsxIntrinsicTagName(node.TagName()) {
		return JsxReferenceKindMixed
	}
	tagType := c.getApparentType(c.checkExpression(node.TagName()))
	if len(c.getSignaturesOfType(tagType, SignatureKindConstruct)) != 0 {
		return JsxReferenceKindComponent
	}
	if len(c.getSignaturesOfType(tagType, SignatureKindCall)) != 0 {
		return JsxReferenceKindFunction
	}
	return JsxReferenceKindMixed
}

func (c *Checker) createSignatureForJSXIntrinsic(node *ast.Node, result *Type) *Signature {
	elementType := c.errorType
	if namespace := c.getJsxNamespaceAt(node); namespace != nil {
		if typeSymbol := c.getSymbol(c.getExportsOfSymbol(namespace), JsxNames.Element, ast.SymbolFlagsType); typeSymbol != nil {
			elementType = c.getDeclaredTypeOfSymbol(typeSymbol)
		}
	}
	// returnNode := typeSymbol && c.nodeBuilder.symbolToEntityName(typeSymbol, ast.SymbolFlagsType, node)
	// declaration := factory.createFunctionTypeNode(nil, []ParameterDeclaration{factory.createParameterDeclaration(nil, nil /*dotDotDotToken*/, "props", nil /*questionToken*/, c.nodeBuilder.typeToTypeNode(result, node))}, ifElse(returnNode != nil, factory.createTypeReferenceNode(returnNode, nil /*typeArguments*/), factory.createKeywordTypeNode(ast.KindAnyKeyword)))
	parameterSymbol := c.newSymbol(ast.SymbolFlagsFunctionScopedVariable, "props")
	c.valueSymbolLinks.Get(parameterSymbol).resolvedType = result
	return c.newSignature(SignatureFlagsNone, nil, nil, nil, []*ast.Symbol{parameterSymbol}, elementType, nil, 1)
}

// Get attributes type of the given intrinsic opening-like Jsx element by resolving the tag name.
// The function is intended to be called from a function which has checked that the opening element is an intrinsic element.
// @param node an intrinsic JSX opening-like element
func (c *Checker) getIntrinsicAttributesTypeFromJsxOpeningLikeElement(node *ast.Node) *Type {
	// Debug.assert(c.isJsxIntrinsicTagName(node.TagName()))
	links := c.jsxElementLinks.Get(node)
	if links.resolvedJsxElementAttributesType != nil {
		return links.resolvedJsxElementAttributesType
	}
	symbol := c.getIntrinsicTagSymbol(node)
	if links.jsxFlags&JsxFlagsIntrinsicNamedElement != 0 {
		links.resolvedJsxElementAttributesType = core.OrElse(c.getTypeOfSymbol(symbol), c.errorType)
		return links.resolvedJsxElementAttributesType
	}
	if links.jsxFlags&JsxFlagsIntrinsicIndexedElement != 0 {
		indexInfo := c.getApplicableIndexInfoForName(c.getJsxType(JsxNames.IntrinsicElements, node), node.TagName().Text())
		if indexInfo != nil {
			links.resolvedJsxElementAttributesType = indexInfo.valueType
			return links.resolvedJsxElementAttributesType
		}
	}
	links.resolvedJsxElementAttributesType = c.errorType
	return links.resolvedJsxElementAttributesType
}

// Looks up an intrinsic tag name and returns a symbol that either points to an intrinsic
// property (in which case nodeLinks.jsxFlags will be IntrinsicNamedElement) or an intrinsic
// string index signature (in which case nodeLinks.jsxFlags will be IntrinsicIndexedElement).
// May also return unknownSymbol if both of these lookups fail.
func (c *Checker) getIntrinsicTagSymbol(node *ast.Node) *ast.Symbol {
	links := c.symbolNodeLinks.Get(node)
	if links.resolvedSymbol != nil {
		return links.resolvedSymbol
	}
	intrinsicElementsType := c.getJsxType(JsxNames.IntrinsicElements, node)
	if !c.isErrorType(intrinsicElementsType) {
		// Property case
		tagName := node.TagName()
		if !ast.IsIdentifier(tagName) && !ast.IsJsxNamespacedName(tagName) {
			panic("Invalid tag name")
		}
		propName := tagName.Text()
		intrinsicProp := c.getPropertyOfType(intrinsicElementsType, propName)
		if intrinsicProp != nil {
			c.jsxElementLinks.Get(node).jsxFlags |= JsxFlagsIntrinsicNamedElement
			links.resolvedSymbol = intrinsicProp
			return links.resolvedSymbol
		}
		// Intrinsic string indexer case
		indexSymbol := c.getApplicableIndexSymbol(intrinsicElementsType, c.getStringLiteralType(propName))
		if indexSymbol != nil {
			c.jsxElementLinks.Get(node).jsxFlags |= JsxFlagsIntrinsicIndexedElement
			links.resolvedSymbol = indexSymbol
			return links.resolvedSymbol
		}
		if c.getTypeOfPropertyOrIndexSignatureOfType(intrinsicElementsType, propName) != nil {
			c.jsxElementLinks.Get(node).jsxFlags |= JsxFlagsIntrinsicIndexedElement
			links.resolvedSymbol = intrinsicElementsType.symbol
			return links.resolvedSymbol
		}
		// Wasn't found
		c.error(node, diagnostics.Property_0_does_not_exist_on_type_1, tagName.Text(), "JSX."+JsxNames.IntrinsicElements)
		links.resolvedSymbol = c.unknownSymbol
		return links.resolvedSymbol
	}
	if c.noImplicitAny {
		c.error(node, diagnostics.JSX_element_implicitly_has_type_any_because_no_interface_JSX_0_exists, JsxNames.IntrinsicElements)
	}
	links.resolvedSymbol = c.unknownSymbol
	return links.resolvedSymbol
}

func (c *Checker) getJsxStatelessElementTypeAt(location *ast.Node) *Type {
	jsxElementType := c.getJsxElementTypeAt(location)
	if jsxElementType == nil {
		return nil
	}
	return c.getUnionType([]*Type{jsxElementType, c.nullType})
}

func (c *Checker) getJsxElementClassTypeAt(location *ast.Node) *Type {
	t := c.getJsxType(JsxNames.ElementClass, location)
	if c.isErrorType(t) {
		return nil
	}
	return t
}

func (c *Checker) getJsxElementTypeAt(location *ast.Node) *Type {
	return c.getJsxType(JsxNames.Element, location)
}

func (c *Checker) getJsxElementTypeTypeAt(location *ast.Node) *Type {
	ns := c.getJsxNamespaceAt(location)
	if ns == nil {
		return nil
	}
	sym := c.getJsxElementTypeSymbol(ns)
	if sym == nil {
		return nil
	}
	t := c.instantiateAliasOrInterfaceWithDefaults(sym, nil)
	if t == nil || c.isErrorType(t) {
		return nil
	}
	return t
}

func (c *Checker) getJsxType(name string, location *ast.Node) *Type {
	if namespace := c.getJsxNamespaceAt(location); namespace != nil {
		if exports := c.getExportsOfSymbol(namespace); exports != nil {
			if typeSymbol := c.getSymbol(exports, name, ast.SymbolFlagsType); typeSymbol != nil {
				return c.getDeclaredTypeOfSymbol(typeSymbol)
			}
		}
	}
	return c.errorType
}

func (c *Checker) getJsxNamespaceAt(location *ast.Node) *ast.Symbol {
	var links *JsxElementLinks
	if location != nil {
		links = c.jsxElementLinks.Get(location)
	}
	if links != nil && links.jsxNamespace != nil && links.jsxNamespace != c.unknownSymbol {
		return links.jsxNamespace
	}
	if links == nil || links.jsxNamespace != c.unknownSymbol {
		resolvedNamespace := c.getJsxNamespaceContainerForImplicitImport(location)
		if resolvedNamespace == nil || resolvedNamespace == c.unknownSymbol {
			namespaceName := c.getJsxNamespace(location)
			resolvedNamespace = c.resolveName(location, namespaceName, ast.SymbolFlagsNamespace, nil /*nameNotFoundMessage*/, false /*isUse*/, false /*excludeGlobals*/)
		}
		if resolvedNamespace != nil {
			candidate := c.resolveSymbol(c.getSymbol(c.getExportsOfSymbol(c.resolveSymbol(resolvedNamespace)), JsxNames.JSX, ast.SymbolFlagsNamespace))
			if candidate != nil && candidate != c.unknownSymbol {
				if links != nil {
					links.jsxNamespace = candidate
				}
				return candidate
			}
		}
		if links != nil {
			links.jsxNamespace = c.unknownSymbol
		}
	}
	// JSX global fallback
	s := c.resolveSymbol(c.getGlobalSymbol(JsxNames.JSX, ast.SymbolFlagsNamespace, nil /*diagnostic*/))
	if s == c.unknownSymbol {
		return nil
	}
	return s
}

func (c *Checker) getJsxNamespace(location *ast.Node) string {
	if location != nil {
		file := ast.GetSourceFileOfNode(location)
		if file != nil {
			links := c.sourceFileLinks.Get(file)
			if ast.IsJsxOpeningFragment(location) {
				if links.localJsxFragmentNamespace != "" {
					return links.localJsxFragmentNamespace
				}
				jsxFragmentPragma := ast.GetPragmaFromSourceFile(file, "jsxfrag")
				if jsxFragmentPragma != nil {
					links.localJsxFragmentFactory = c.parseIsolatedEntityName(jsxFragmentPragma.Args["factory"].Value)
					if links.localJsxFragmentFactory != nil {
						links.localJsxFragmentNamespace = ast.GetFirstIdentifier(links.localJsxFragmentFactory).Text()
						return links.localJsxFragmentNamespace
					}
				}
				entity := c.getJsxFragmentFactoryEntity(location)
				if entity != nil {
					links.localJsxFragmentFactory = entity
					links.localJsxFragmentNamespace = ast.GetFirstIdentifier(entity).Text()
					return links.localJsxFragmentNamespace
				}
			} else {
				localJsxNamespace := c.getLocalJsxNamespace(file)
				if localJsxNamespace != "" {
					links.localJsxNamespace = localJsxNamespace
					return links.localJsxNamespace
				}
			}
		}
	}
	if c._jsxNamespace == "" {
		c._jsxNamespace = "React"
		if c.compilerOptions.JsxFactory != "" {
			c._jsxFactoryEntity = c.parseIsolatedEntityName(c.compilerOptions.JsxFactory)
			if c._jsxFactoryEntity != nil {
				c._jsxNamespace = ast.GetFirstIdentifier(c._jsxFactoryEntity).Text()
			}
		} else if c.compilerOptions.ReactNamespace != "" {
			c._jsxNamespace = c.compilerOptions.ReactNamespace
		}
	}
	if c._jsxFactoryEntity == nil {
		c._jsxFactoryEntity = c.factory.NewQualifiedName(c.factory.NewIdentifier(c._jsxNamespace), c.factory.NewIdentifier("createElement"))
	}
	return c._jsxNamespace
}

func (c *Checker) getLocalJsxNamespace(file *ast.SourceFile) string {
	links := c.sourceFileLinks.Get(file)
	if links.localJsxNamespace != "" {
		return links.localJsxNamespace
	}
	jsxPragma := ast.GetPragmaFromSourceFile(file, "jsx")
	if jsxPragma != nil {
		links.localJsxFactory = c.parseIsolatedEntityName(jsxPragma.Args["factory"].Value)
		if links.localJsxFactory != nil {
			links.localJsxNamespace = ast.GetFirstIdentifier(links.localJsxFactory).Text()
			return links.localJsxNamespace
		}
	}
	return ""
}

func (c *Checker) getJsxFactoryEntity(location *ast.Node) *ast.Node {
	if location != nil {
		c.getJsxNamespace(location)
		if localJsxFactory := c.sourceFileLinks.Get(ast.GetSourceFileOfNode(location)).localJsxFactory; localJsxFactory != nil {
			return localJsxFactory
		}
	}
	return c._jsxFactoryEntity
}

func (c *Checker) getJsxFragmentFactoryEntity(location *ast.Node) *ast.EntityName {
	if location != nil {
		file := ast.GetSourceFileOfNode(location)
		if file != nil {
			links := c.sourceFileLinks.Get(file)
			if links.localJsxFragmentFactory != nil {
				return links.localJsxFragmentFactory
			}
			jsxFragPragma := ast.GetPragmaFromSourceFile(file, "jsxfrag")
			if jsxFragPragma != nil {
				links.localJsxFragmentFactory = c.parseIsolatedEntityName(jsxFragPragma.Args["factory"].Value)
				return links.localJsxFragmentFactory
			}
		}
	}
	if c.compilerOptions.JsxFragmentFactory != "" {
		return c.parseIsolatedEntityName(c.compilerOptions.JsxFragmentFactory)
	}
	return nil
}

func (c *Checker) parseIsolatedEntityName(name string) *ast.Node {
	result := parser.ParseIsolatedEntityName(name)
	if result != nil {
		markAsSynthetic(result)
	}
	return result
}

func markAsSynthetic(node *ast.Node) bool {
	node.Loc = core.NewTextRange(-1, -1)
	node.ForEachChild(markAsSynthetic)
	return false
}

func (c *Checker) getJsxNamespaceContainerForImplicitImport(location *ast.Node) *ast.Symbol {
	var file *ast.SourceFile
	var links *JsxElementLinks
	if location != nil {
		if file = ast.GetSourceFileOfNode(location); file != nil {
			links = c.jsxElementLinks.Get(file.AsNode())
		}
	}
	if links != nil && links.jsxImplicitImportContainer != nil {
		return core.IfElse(links.jsxImplicitImportContainer == c.unknownSymbol, nil, links.jsxImplicitImportContainer)
	}
	moduleReference, specifier := c.getJSXRuntimeImportSpecifier(file)
	if moduleReference == "" {
		return nil
	}
	errorMessage := diagnostics.This_JSX_tag_requires_the_module_path_0_to_exist_but_none_could_be_found_Make_sure_you_have_types_for_the_appropriate_package_installed
	mod := c.resolveExternalModule(core.OrElse(specifier, location), moduleReference, errorMessage, location, false)
	var result *ast.Symbol
	if mod != nil && mod != c.unknownSymbol {
		result = c.getMergedSymbol(c.resolveSymbol(mod))
	}
	if links != nil {
		links.jsxImplicitImportContainer = core.OrElse(result, c.unknownSymbol)
	}
	return result
}

func (c *Checker) getJSXRuntimeImportSpecifier(file *ast.SourceFile) (moduleReference string, specifier *ast.Node) {
	return c.program.GetJSXRuntimeImportSpecifier(file.Path())
}<|MERGE_RESOLUTION|>--- conflicted
+++ resolved
@@ -805,14 +805,8 @@
 		}
 		return len(ast.GetSemanticJsxChildren(children)) != 0
 	}
-<<<<<<< HEAD
-	// We have to check that openingElement of the parent is the one we are visiting as this may not be true for selfClosingElement
-	if parent != nil && parent.AsJsxElement().OpeningElement == openingLikeElement && len(getSemanticJsxChildren(parent.AsJsxElement().Children.Nodes)) != 0 {
-		childTypes := c.checkJsxChildren(parent, checkMode)
-=======
 	if parentHasSemanticJsxChildren(openingLikeElement) {
-		var childTypes []*Type = c.checkJsxChildren(openingLikeElement.Parent, checkMode)
->>>>>>> 740d5bbf
+		var childTypes = c.checkJsxChildren(openingLikeElement.Parent, checkMode)
 		if !hasSpreadAnyType && jsxChildrenPropertyName != ast.InternalSymbolNameMissing && jsxChildrenPropertyName != "" {
 			// Error if there is a attribute named "children" explicitly specified and children element.
 			// This is because children element will overwrite the value from attributes.
